--- conflicted
+++ resolved
@@ -51,8 +51,8 @@
 #You can supress the warnings in CMake using ...
 #and https://stackoverflow.com/questions/2987062/configuring-the-gcc-compiler-switches-in-qt-qtcreator-and-qmake
 #this can not be used in MSVC (windows)
-#QMAKE_CXXFLAGS += -Wno-address-of-packed-member
-#QMAKE_CXXFLAGS += -Wno-cast-align
+QMAKE_CXXFLAGS += -Wno-address-of-packed-member
+QMAKE_CXXFLAGS += -Wno-cast-align
 
 #QT += qml quick concurrent opengl gui
 #QT += positioning location
@@ -78,7 +78,6 @@
 # NOTE: mavlink we get from MAVSDK
 # MAVSDK needs to be built and installed externally
 # We have the include path 2 times here, aparently release and debug install to different paths
-<<<<<<< HEAD
 # The following lines are for linux only
 INCLUDEPATH += /usr/local/include/mavsdk
 LIBS += -L/usr/local/lib -lmavsdk
@@ -89,11 +88,6 @@
 #LIBS += -LC:\MAVSDK\lib
 
 
-=======
-#INCLUDEPATH += /usr/local/include/mavsdk
-#LIBS += -L/usr/local/lib -lmavsdk
-#INCLUDEPATH += /usr/include/mavsdk
->>>>>>> af054535
 
 
 # Avcodec decode and display, all sources
@@ -330,9 +324,6 @@
         $$PWD/android
 }
 
-<<<<<<< HEAD
-ANDROID_ABIS = armeabi-v7a
-=======
 ANDROID_ABIS = armeabi-v7a
 
 
@@ -341,5 +332,4 @@
 INCLUDEPATH += $$PWD/mavsdk/include
 DEPENDPATH += $$PWD/mavsdk/include
 
-unix:!macx: PRE_TARGETDEPS += $$PWD/mavsdk/lib/libmavsdk.a
->>>>>>> af054535
+unix:!macx: PRE_TARGETDEPS += $$PWD/mavsdk/lib/libmavsdk.a