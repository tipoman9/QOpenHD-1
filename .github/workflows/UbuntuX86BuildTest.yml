--- conflicted
+++ resolved
@@ -27,11 +27,9 @@
         | sudo -E bash
         sudo apt install -y mavsdk
         sudo ./package.sh x86_64 ubuntu jammy
-
-<<<<<<< HEAD
-      #- name: Push
-      #id: push
-      #uses: cloudsmith-io/action@master
+      - name: Push
+      id: push
+      uses: cloudsmith-io/action@master
         #with:
         #api-key: ${{ secrets.CLOUDSMITH_API_KEY }}
         #command: "push"
@@ -39,22 +37,7 @@
         #owner: "openhd"
         #repo: "openhd-2-2-evo"
         #distro: "ubuntu"
-        #release: "bionic"
+        #release: "focal"
         #republish: "true" # needed ONLY if version is not changing
         #file: "*.deb"
-=======
-    - name: Push
-      id: push
-      uses: cloudsmith-io/action@master
-      with:
-        api-key: ${{ secrets.CLOUDSMITH_API_KEY }}
-        command: "push"
-        format: "deb"
-        owner: "openhd"
-        repo: "openhd-2-2-evo"
-        distro: "ubuntu"
-        release: "jammy"
-        republish: "true" # needed ONLY if version is not changing
-        file: "*.deb"
->>>>>>> 5c90451e
-       +       
