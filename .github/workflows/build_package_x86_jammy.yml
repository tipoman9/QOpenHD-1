name: build_package_x86_22

on:
  push:
<<<<<<< HEAD
    branches: [ master, "2.0", "2.3-evo-dev" ]
=======
    branches: [ "2.3-evo" ]
>>>>>>> 8f546aa5

env:
  # Customize the CMake build type here (Release, Debug, RelWithDebInfo, etc.)
  BUILD_TYPE: Release

jobs:
  build:
    runs-on: ubuntu-22.04
    steps:
    - name: Checkout repository and submodules
      uses: actions/checkout@v3
      with:
        submodules: recursive

    - name: Install Dependencies
      run: |
        ls -a
        sudo apt update
        sudo apt upgrade -y
        sudo apt remove libunwind-13-dev 
        sudo apt install -y libunwind-dev libgstreamer-plugins-base1.0-dev
        sudo apt install -y curl
        sudo rm -Rf /etc/apt/sources.list.d/openhd*
        sudo apt-get clean
        sudo rm -rf /var/lib/apt/lists/*
        sudo apt upgrade -y
        sudo add-apt-repository universe
        curl -1sLf \
        'https://dl.cloudsmith.io/public/openhd/openhd-2-3-evo/setup.deb.sh' \
        | sudo -E bash
        sudo bash install_dep_ubuntu22_release.sh
        
        

    - name: Build with make
      run: |
        sudo rm -f /etc/ld.so.conf.d/qt.conf
        sudo touch /etc/ld.so.conf.d/qt.conf
        sudo sh -c 'echo "/opt/Qt5.15.7/lib/" >/etc/ld.so.conf.d/qt.conf'
        sudo ldconfig
        export PATH="$PATH:/opt/Qt5.15.7/bin/"
        sudo rm -f /usr/bin/qmake
        sudo ln -s /opt/Qt5.15.7/bin/qmake /usr/bin/qmake
        echo "QT successfully linked"   
        sudo ./package.sh x86_64 ubuntu jammy
    
    - name: Push
      id: push
      uses: cloudsmith-io/action@master
      with:
        api-key: ${{ secrets.CLOUDSMITH_API_KEY }}
        command: "push"
        format: "deb"
        owner: "openhd"
<<<<<<< HEAD
        repo: "openhd-2-3-dev"
=======
        repo: "openhd-2-3-evo"
>>>>>>> 8f546aa5
        distro: "ubuntu"
        release: "jammy"
        republish: "true" # needed ONLY if version is not changing
        file: "*.deb"
       
<|MERGE_RESOLUTION|>--- conflicted
+++ resolved
@@ -2,11 +2,7 @@
 
 on:
   push:
-<<<<<<< HEAD
-    branches: [ master, "2.0", "2.3-evo-dev" ]
-=======
     branches: [ "2.3-evo" ]
->>>>>>> 8f546aa5
 
 env:
   # Customize the CMake build type here (Release, Debug, RelWithDebInfo, etc.)
@@ -61,11 +57,7 @@
         command: "push"
         format: "deb"
         owner: "openhd"
-<<<<<<< HEAD
-        repo: "openhd-2-3-dev"
-=======
         repo: "openhd-2-3-evo"
->>>>>>> 8f546aa5
         distro: "ubuntu"
         release: "jammy"
         republish: "true" # needed ONLY if version is not changing
