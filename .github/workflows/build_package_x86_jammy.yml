name: build_package_x86_22

on:
  push:
<<<<<<< HEAD
    branches: [ "2.3-evo" ]
=======
    branches: [ master, "2.0", "2.3-evo-dev" ]
>>>>>>> af054535

env:
  # Customize the CMake build type here (Release, Debug, RelWithDebInfo, etc.)
  BUILD_TYPE: Release

jobs:
  build:
    runs-on: ubuntu-22.04
    steps:
    - name: Checkout repository and submodules
      uses: actions/checkout@v3
      with:
        submodules: recursive

    - name: Install Dependencies
      run: |
        ls -a
        sudo apt update
        sudo apt upgrade -y
        sudo apt remove libunwind-13-dev 
        sudo apt install -y libunwind-dev libgstreamer-plugins-base1.0-dev
        sudo apt install -y curl
        sudo rm -Rf /etc/apt/sources.list.d/openhd*
        sudo apt-get clean
        sudo rm -rf /var/lib/apt/lists/*
        sudo apt upgrade -y
        sudo add-apt-repository universe
        curl -1sLf \
        'https://dl.cloudsmith.io/public/openhd/openhd-2-3-evo/setup.deb.sh' \
        | sudo -E bash
        sudo bash install_dep_ubuntu22_release.sh
        
        

    - name: Build with make
      run: |
        sudo rm -f /etc/ld.so.conf.d/qt.conf
        sudo touch /etc/ld.so.conf.d/qt.conf
        sudo sh -c 'echo "/opt/Qt5.15.7/lib/" >/etc/ld.so.conf.d/qt.conf'
        sudo ldconfig
        export PATH="$PATH:/opt/Qt5.15.7/bin/"
        sudo rm -f /usr/bin/qmake
        sudo ln -s /opt/Qt5.15.7/bin/qmake /usr/bin/qmake
        echo "QT successfully linked"   
        sudo ./package.sh x86_64 ubuntu jammy
    
    - name: Push
      id: push
      uses: cloudsmith-io/action@master
      with:
        api-key: ${{ secrets.CLOUDSMITH_API_KEY }}
        command: "push"
        format: "deb"
        owner: "openhd"
<<<<<<< HEAD
        repo: "openhd-2-3-evo"
=======
        repo: "openhd-2-3-dev"
>>>>>>> af054535
        distro: "ubuntu"
        release: "jammy"
        republish: "true" # needed ONLY if version is not changing
        file: "*.deb"
       
<|MERGE_RESOLUTION|>--- conflicted
+++ resolved
@@ -2,11 +2,7 @@
 
 on:
   push:
-<<<<<<< HEAD
-    branches: [ "2.3-evo" ]
-=======
     branches: [ master, "2.0", "2.3-evo-dev" ]
->>>>>>> af054535
 
 env:
   # Customize the CMake build type here (Release, Debug, RelWithDebInfo, etc.)
@@ -35,7 +31,7 @@
         sudo apt upgrade -y
         sudo add-apt-repository universe
         curl -1sLf \
-        'https://dl.cloudsmith.io/public/openhd/openhd-2-3-evo/setup.deb.sh' \
+        'https://dl.cloudsmith.io/public/openhd/openhd-2-2-evo/setup.deb.sh' \
         | sudo -E bash
         sudo bash install_dep_ubuntu22_release.sh
         
@@ -61,11 +57,7 @@
         command: "push"
         format: "deb"
         owner: "openhd"
-<<<<<<< HEAD
-        repo: "openhd-2-3-evo"
-=======
         repo: "openhd-2-3-dev"
->>>>>>> af054535
         distro: "ubuntu"
         release: "jammy"
         republish: "true" # needed ONLY if version is not changing
