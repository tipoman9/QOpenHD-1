#include "frskytelemetry.h"
#include <sys/stat.h>
#include <sys/types.h>
#include <fcntl.h>
#ifndef __windows__
#include <unistd.h>
#endif

#include <QtNetwork>
#include <QThread>
#include <QtConcurrent>
#include <QFutureWatcher>
#include <QFuture>

#include "util.h"
#include "constants.h"

#include "openhd.h"



// Data Ids (bp = before decimal point; af = after decimal point)
// Official data IDs
#define ID_GPS_ALTITUDE_BP 0x01
#define ID_GPS_ALTITUDE_AP 0x09
#define ID_TEMPRATURE1 0x02
#define ID_RPM 0x03
#define ID_FUEL_LEVEL 0x04
#define ID_TEMPRATURE2 0x05
#define ID_VOLT 0x06
#define ID_ALTITUDE_BP 0x10
#define ID_ALTITUDE_AP 0x21
#define ID_GPS_SPEED_BP 0x11
#define ID_GPS_SPEED_AP 0x19
#define ID_LONGITUDE_BP 0x12
#define ID_LONGITUDE_AP 0x1A
#define ID_E_W 0x22
#define ID_LATITUDE_BP 0x13
#define ID_LATITUDE_AP 0x1B
#define ID_N_S 0x23
#define ID_COURSE_BP 0x14
#define ID_COURSE_AP 0x1C
#define ID_DATE_MONTH 0x15
#define ID_YEAR 0x16
#define ID_HOUR_MINUTE 0x17
#define ID_SECOND 0x18
#define ID_ACC_X 0x24
#define ID_ACC_Y 0x25
#define ID_ACC_Z 0x26
#define ID_VOLTAGE_AMP 0x39
#define ID_VOLTAGE_AMP_BP 0x3A
#define ID_VOLTAGE_AMP_AP 0x3B
#define ID_CURRENT 0x28
// User defined data IDs
#define ID_GYRO_X 0x40
#define ID_GYRO_Y 0x41
#define ID_GYRO_Z 0x42
#define ID_VERT_SPEED 0x30 //opentx vario


FrSkyTelemetry::FrSkyTelemetry(QObject *parent): QObject(parent) {
    qDebug() << "FrSkyTelemetry::FrSkyTelemetry()";

    frskySocket = new QUdpSocket(this);
    frskySocket->bind(QHostAddress::Any, 5002);
    connect(frskySocket, &QUdpSocket::readyRead, this, &FrSkyTelemetry::processFrSkyDatagrams);
}


<<<<<<< HEAD
    while (true) {
        int received = read(fifoFP, buf, sizeof(buf));
        if (received < 0) {
            qDebug() << "FrSky fifo returned -1";

            close(fifoFP);
            QThread::msleep(1000);
            return;
        }
        for (int i = 0; i < received; i++) {
            /*if (res) {
                  processFrSkyMessage(msg);
              }*/
        }
    }
    QThread::msleep(1000);
    close(fifoFP);
}
#else
=======
>>>>>>> 4a84e9f7
void FrSkyTelemetry::processFrSkyDatagrams() {
    QByteArray datagram;

    while (frskySocket->hasPendingDatagrams()) {
        datagram.resize(int(frskySocket->pendingDatagramSize()));
        frskySocket->readDatagram(datagram.data(), datagram.size());
<<<<<<< HEAD
        typedef QByteArray::Iterator Iterator;

        for (Iterator i = datagram.begin(); i != datagram.end(); i++) {            
            /*if (res) {
                  processFrSkyMessage(msg);
              }*/
        }
=======
        frsky_parse_buffer((uint8_t*)datagram.data(), datagram.length());
>>>>>>> 4a84e9f7
    }
}


void FrSkyTelemetry::processFrSkyMessage() {
    uint16_t data;

    data = *(uint16_t*)(state.pkg+1);
    switch(state.pkg[0]) {
        case ID_VOLTAGE_AMP: {
            // no idea what this is here for, it was commented out in the old OSD
            //uint16_t val = (state.pkg[2] >> 8) | ((state.pkg[1] & 0xf) << 8);
            //float battery = 3.0f * val / 500.0f;
            //td->voltage = battery;
            auto battery_voltage = data / 10.0f;

            OpenHD::instance()->set_battery_voltage(battery_voltage);

            // no current provided? is it in the 3rd byte of state.pkg?
            //OpenHD::instance()->set_battery_current(ampere);

            QSettings settings;
            auto battery_cells = settings.value("battery_cells", QVariant(3)).toInt();
            int battery_percent = lipo_battery_voltage_to_percent(battery_cells, battery_voltage);
            OpenHD::instance()->set_battery_percent(battery_percent);
            QString battery_gauge_glyph = battery_gauge_glyph_from_percentage(battery_percent);
            OpenHD::instance()->set_battery_gauge(battery_gauge_glyph);

            break;
        }
        case ID_ALTITUDE_BP: {
            auto rel_altitude = data;
            OpenHD::instance()->set_alt_rel(rel_altitude);
            break;
        }
        case ID_ALTITUDE_AP: {
            // this was commented out in the old OSD
            //td->baro_altitude += data/100;
            break;
        }
        case ID_GPS_ALTITUDE_BP: {
            auto gps_altitude = data;
            OpenHD::instance()->set_alt_msl(gps_altitude);
            break;
        }
        case ID_LONGITUDE_BP: {
            _lon = data / 100;
            _lon += 1.0 * (data - _lon * 100) / 60;
            OpenHD::instance()->set_lon((ew == 'E' ? 1 : -1) * _lon);
            break;
        }
        case ID_LONGITUDE_AP: {
            _lon +=  1.0 * data / 60 / 10000;
            OpenHD::instance()->set_lon((ew == 'E' ? 1 : -1) * _lon);
            break;
        }
        case ID_LATITUDE_BP: {
            _lat = data / 100;
            _lat += 1.0 * (data - _lat * 100) / 60;
            OpenHD::instance()->set_lat((ns == 'N' ? 1 : -1) * _lat);
            break;
        }
        case ID_LATITUDE_AP: {
            _lat +=  1.0 * data / 60 / 10000;
            OpenHD::instance()->set_lat((ns == 'N' ? 1 : -1) * _lat);
            break;
        }
        case ID_COURSE_BP: {
            auto heading = data;
            OpenHD::instance()->set_hdg(heading);
            break;
        }
        case ID_GPS_SPEED_BP: {
            _speed = 1.0 * data / 0.0194384449;
            OpenHD::instance()->set_speed((int)_speed);
            break;
        }
        case ID_GPS_SPEED_AP: {
            _speed += 1.0 * data / 1.94384449; //now we are in cm/s
            _speed = _speed / 100 / 1000 * 3600; //now we are in km/h
            OpenHD::instance()->set_speed((int)_speed);
            break;
        }
        case ID_ACC_X: {
            auto x = data;
            OpenHD::instance()->set_vx(x);
            break;
        }
        case ID_ACC_Y: {
            auto y = data;
            OpenHD::instance()->set_vy(y);
            break;
        }
        case ID_ACC_Z: {
            auto z = data;
            OpenHD::instance()->set_vz(z);
            break;
        }
        case ID_E_W: {
            ew = (char)data;
            break;
        }
        case ID_N_S: {
            ns = (char)data;
            break;
        }
        default: {
            break;
        }
    }
}


void FrSkyTelemetry::set_last_heartbeat(QString last_heartbeat) {
    m_last_heartbeat = last_heartbeat;
    emit last_heartbeat_changed(m_last_heartbeat);
}


void FrSkyTelemetry::frsky_parse_buffer(uint8_t *buf, int buflen) {
    int i;

    for (i = 0; i < buflen; ++i) {
        uint8_t ch = buf[i];
        switch(state.sm_state) {
            case 0: {
                if (ch == 0x5e)
                    state.sm_state = 1;
                break;
            }
            case 1: {
                if (ch == 0x5e)
                    state.sm_state = 2;
                else
                    state.sm_state = 0;
                break;
            }
            case 2: {
                if (ch == 0x5e) {
                    state.pkg_pos = 0;
                    processFrSkyMessage();
                }
                else {
                    if(state.pkg_pos >= sizeof(state.pkg)) {
                        state.pkg_pos = 0;
                        state.sm_state = 0;
                    } else {
                        state.pkg[state.pkg_pos] = ch;
                        state.pkg_pos++;
                    }
                }
                break;
            }
            default: {
                state.sm_state = 0;
                break;
            }
        }
    }
}<|MERGE_RESOLUTION|>--- conflicted
+++ resolved
@@ -67,45 +67,13 @@
 }
 
 
-<<<<<<< HEAD
-    while (true) {
-        int received = read(fifoFP, buf, sizeof(buf));
-        if (received < 0) {
-            qDebug() << "FrSky fifo returned -1";
-
-            close(fifoFP);
-            QThread::msleep(1000);
-            return;
-        }
-        for (int i = 0; i < received; i++) {
-            /*if (res) {
-                  processFrSkyMessage(msg);
-              }*/
-        }
-    }
-    QThread::msleep(1000);
-    close(fifoFP);
-}
-#else
-=======
->>>>>>> 4a84e9f7
 void FrSkyTelemetry::processFrSkyDatagrams() {
     QByteArray datagram;
 
     while (frskySocket->hasPendingDatagrams()) {
         datagram.resize(int(frskySocket->pendingDatagramSize()));
         frskySocket->readDatagram(datagram.data(), datagram.size());
-<<<<<<< HEAD
-        typedef QByteArray::Iterator Iterator;
-
-        for (Iterator i = datagram.begin(); i != datagram.end(); i++) {            
-            /*if (res) {
-                  processFrSkyMessage(msg);
-              }*/
-        }
-=======
         frsky_parse_buffer((uint8_t*)datagram.data(), datagram.length());
->>>>>>> 4a84e9f7
     }
 }
 
