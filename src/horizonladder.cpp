#include <QQuickItem>
#include <QQuickPaintedItem>
#include <QPainter>

#include "openhd.h"

#include "horizonladder.h"


HorizonLadder::HorizonLadder(QQuickItem *parent): QQuickPaintedItem(parent) {
    qDebug() << "HorizonLadder::HorizonLadder()";
    setRenderTarget(RenderTarget::FramebufferObject);

    m_font.setPixelSize(14);
}

void HorizonLadder::paint(QPainter* painter) {
    painter->save();

    painter->setRenderHint(QPainter::Antialiasing);
    painter->setRenderHint(QPainter::TextAntialiasing);

    painter->setFont(m_font);

    bool horizonInvertPitch = m_horizonInvertPitch;
    bool horizonInvertRoll = m_horizonInvertRoll;
    double horizonWidth = m_horizonWidth;
    int horizonSpacing = m_horizonSpacing;
    bool horizonShowLadder = m_horizonShowLadder;
    int horizonRange = m_horizonRange;
    int horizonStep = m_horizonStep;

    auto roll = m_roll;
    auto pitch = m_pitch;

    if (horizonInvertRoll == true){
        roll=roll*-1;
    }
    if (horizonInvertPitch == true){
        pitch=pitch*-1;
    }
    //weird rounding issue where decimals make ladder dissappear
    roll = round(roll);
    pitch = round(pitch);

    painter->translate(width()/2,height()/2);
    painter->rotate(roll*-1);
    painter->translate((width()/2)*-1,(height()/2)*-1);

    auto pos_x= width()/2;
    auto pos_y= height()/2;
    auto width_ladder= 100*horizonWidth;

    auto px = pos_x - width_ladder / 2;

    auto ratio = horizonSpacing; //pixels per degree
    auto vrange = horizonRange; //total vertical range in degrees
    auto step = horizonStep; //degrees per line
    if (step == 0) step = 10;  // avoid div by 0
    if (ratio == 0) ratio = 1; // avoid div by 0

    int i;
    int k;
    int y;
    int n;
    int startH;
    int stopH;
    startH = pitch - vrange/2;
    stopH = pitch + vrange/2;
    if (startH<-90) startH = -90;
    if (stopH>90) stopH = 90;

    painter->setPen(m_color);

    for (i = startH/step; i <= stopH/step; i++) {

        if (i>0 && i*ratio<30 && m_showHorizonHeadingLadder ) i=i+ 30/ratio;

        k = i*step;
        y = pos_y - (i - 1.0*pitch/step)*ratio;
        if (horizonShowLadder == true) {
            if (i != 0) {

                //fix pitch line wrap around at extreme nose up/down
                n=k;
                if (n>90){
                    n=180-k;
                }
                if (n<-90){
                    n=-k-180;
                }

                //left numbers
                painter->setPen(m_color);
                painter->drawText(px-30, y+6, QString::number(n));

                //right numbers
                painter->drawText((px + width_ladder)+8, y+6, QString::number(n));
                painter->setPen(m_color);

                if ((i > 0)) {
                    //Upper ladders

                    //left upper cap
                    painter->setPen(m_color);
                    painter->fillRect(QRectF(px , y , 2 , width_ladder/24), m_color);
                    painter->setPen(m_glow);
                    painter->drawRect(QRectF(px , y , 2 , width_ladder/24));

                    //left upper line
                    painter->setPen(m_color);
                    painter->fillRect(QRectF(px , y , width_ladder/3 , 2), m_color);
                    painter->setPen(m_glow);
                    painter->drawRect(QRectF(px , y , width_ladder/3 , 2));

                    //right upper cap
                    painter->setPen(m_color);
                    painter->fillRect(QRectF(px+width_ladder-2 , y , 2 , width_ladder/24), m_color);
                    painter->setPen(m_glow);
                    painter->drawRect(QRectF(px+width_ladder-2 , y , 2 , width_ladder/24));

                    //right upper line
                    painter->setPen(m_color);
                    painter->fillRect(QRectF(px+width_ladder*2/3 , y , width_ladder/3 , 2), m_color);
                    painter->setPen(m_glow);
                    painter->drawRect(QRectF(px+width_ladder*2/3 , y , width_ladder/3 , 2));
                    painter->setPen(m_color);

                } else if (i < 0) {
                    // Lower ladders

                    //left to right
                    //left lower cap
                    painter->setPen(m_color);
                    painter->fillRect(QRectF(px , y-(width_ladder/24)+2 , 2 , width_ladder/24), m_color);
                    painter->setPen(m_glow);
                    painter->drawRect(QRectF(px , y-(width_ladder/24)+2 , 2 , width_ladder/24));
                    //1l
                    painter->setPen(m_color);
                    painter->fillRect(QRectF(px , y , width_ladder/12 , 2), m_color);
                    painter->setPen(m_glow);
                    painter->drawRect(QRectF(px , y , width_ladder/12 , 2));
                    //2l
                    painter->setPen(m_color);
                    painter->fillRect(QRectF(px+(width_ladder/12)*1.5 , y , width_ladder/12 , 2), m_color);
                    painter->setPen(m_glow);
                    painter->drawRect(QRectF(px+(width_ladder/12)*1.5 , y , width_ladder/12 , 2));
                    //3l
                    painter->setPen(m_color);
                    painter->fillRect(QRectF(px+(width_ladder/12)*3 , y , width_ladder/12 , 2), m_color);
                    painter->setPen(m_glow);
                    painter->drawRect(QRectF(px+(width_ladder/12)*3 , y , width_ladder/12 , 2));

                    //right lower cap
                    painter->setPen(m_color);
                    painter->fillRect(QRectF(px+width_ladder-2 , y-(width_ladder/24)+2 , 2 , width_ladder/24), m_color);
                    painter->setPen(m_glow);
                    painter->drawRect(QRectF(px+width_ladder-2 , y-(width_ladder/24)+2 , 2 , width_ladder/24));
                    //1r ///spacing on these might be a bit off
                    painter->setPen(m_color);
                    painter->fillRect(QRectF(px+(width_ladder/12)*8 , y , width_ladder/12 , 2), m_color);
                    painter->setPen(m_glow);
                    painter->drawRect(QRectF(px+(width_ladder/12)*8 , y , width_ladder/12 , 2));
                    //2r ///spacing on these might be a bit off
                    painter->setPen(m_color);
                    painter->fillRect(QRectF(px+(width_ladder/12)*9.5 , y , width_ladder/12 , 2), m_color);
                    painter->setPen(m_glow);
                    painter->drawRect(QRectF(px+(width_ladder/12)*9.5 , y , width_ladder/12 , 2));
                    //3r  ///spacing on these might be a bit off tried a decimal here
                    painter->setPen(m_color);
                    painter->fillRect(QRectF(px+(width_ladder*.9166) , y , width_ladder/12 , 2), m_color);
                    painter->setPen(m_glow);
                    painter->drawRect(QRectF(px+(width_ladder*.9166) , y , width_ladder/12 , 2));
                    painter->setPen(m_color);


                }
            } else { // i==0

                //Center line
                painter->fillRect(QRectF(pos_x-width_ladder*2.5/2, y, width_ladder*2.5, 3), m_color);
                painter->setPen(m_glow);
                painter->drawRect(QRectF(pos_x-width_ladder*2.5/2, y, width_ladder*2.5, 3));
            }
        }
    }


    //-------------------------------END HORIZON LADDER PAINT------------------------------------


    // ticks up/down position
    y = pos_y + (1.0*pitch/step * ratio)-8;

    // labels up/down position
    auto y_label = y - 4;

    QString compass_direction = "";
    auto draw_text = false;

    auto range = 180;
    //auto ratio_heading = width() / range;
    auto ratio_heading = (width_ladder*2.5) / range;

    int x;
    int j;
    int h;

    //is home outside of compass "range"
    auto h_drawn = true;

    painter->setPen(m_color);

    for (i = (m_heading - range / 2); i <= m_heading + range / 2; i++) {
        x =  pos_x + ((i - m_heading) * ratio_heading);
        auto no_house = true;
        h = i;
        if (h > 360) {
            h = h - 360;
        }

        if (h < 0) {
            h = 360 + h;
        }

        if (h == m_homeHeading && m_showHorizonHome) {

            painter->setFont(m_fontAwesome);
<<<<<<< HEAD
=======

>>>>>>> 45596056
            QFontMetrics fm(painter->font());
            auto tw = fm.horizontalAdvance("\uf015");
            painter->drawText(x-tw/2, y_label, "\uf015");
            painter->setFont(m_font);

<<<<<<< HEAD
            no_house = false; //avoid printing compass on house
=======
>>>>>>> 45596056
            h_drawn = false;

            painter->setFont(m_font);
        }

        auto big_tick_width = 3;
        auto little_tick_width = 2;
        if (i % 30 == 0 && m_showHorizonHeadingLadder) {
            //big ticks
            painter->fillRect(QRectF(x-big_tick_width/2, y, big_tick_width, 8), m_color);
            painter->setPen(m_glow);
            painter->drawRect(QRectF(x-big_tick_width/2, y, big_tick_width, 8));
            painter->setPen(m_color);
        } else if (i % 15 == 0 && m_showHorizonHeadingLadder) {
            //little ticks
            painter->fillRect(QRectF(x-little_tick_width/2, y + 3, little_tick_width, 5), m_color);
            painter->setPen(m_glow);
            painter->drawRect(QRectF(x-little_tick_width/2, y + 3, little_tick_width, 5));
            painter->setPen(m_color);
        } else {
            continue;
        }

        // leftover from "dont draw thru compass"
        j = i;
        if (j < 0)    j += 360;
        if (j >= 360) j -= 360;

        if (no_house) {
           switch (j) {
            case 0: {
                draw_text = true;
                compass_direction = m_showHeadingLadderText ? tr("N") : QString::number(j);
                break;
            }
            case 45: {
                draw_text = true;
                compass_direction = m_showHeadingLadderText ? tr("NE") : QString::number(j);
                break;
            }
            case 90: {
                draw_text = true;
                compass_direction = m_showHeadingLadderText ? tr("E") : QString::number(j);
                break;
            }
            case 135: {
                draw_text = true;
                compass_direction = m_showHeadingLadderText ? tr("SE") : QString::number(j);
                break;
            }
            case 180: {
                draw_text = true;
                compass_direction = m_showHeadingLadderText ? tr("S") : QString::number(j);
                break;
            }
            case 225: {
                draw_text = true;
                compass_direction = m_showHeadingLadderText ? tr("SW") : QString::number(j);
                break;
            }
            case 270: {
                draw_text = true;
                compass_direction = m_showHeadingLadderText ? tr("W") : QString::number(j);
                break;
            }
            case 315: {
                draw_text = true;
                compass_direction = m_showHeadingLadderText ? tr("NW") : QString::number(j);
                break;
            }
            }
        }
        if (draw_text == true && m_showHorizonHeadingLadder && no_house) {
            painter->setFont(m_font);
            QFontMetrics fm(painter->font());
            auto tw = fm.horizontalAdvance(compass_direction);
            painter->drawText(x-tw/2, y_label, compass_direction);
            draw_text = false;
        }
    }

    // home is offscreen, out of compass range
    if (h_drawn == true && m_showHorizonHome) {
        // find if home should be on left or right edge of compass
        auto left = m_heading - m_homeHeading;
        auto right = m_homeHeading - m_heading;

        if (left < 0) left += 360;
        if (right < 0) right += 360;

        painter->setFont(m_fontAwesome);

        if (left < right){
            painter->drawText(pos_x-width_ladder*2.5/2+1, y_label, "\uf015");

        } else{
            painter->drawText(pos_x+width_ladder*2.5/2-22, y_label, "\uf015");
        }
        painter->setFont(m_font);
    }


    painter->restore();
}



QColor HorizonLadder::color() const {
    return m_color;
}

QColor HorizonLadder::glow() const {
    return m_glow;
}


void HorizonLadder::setColor(QColor color) {
    m_color = color;
    emit colorChanged(m_color);
    update();
}


void HorizonLadder::setGlow(QColor glow) {
    m_glow = glow;
    emit glowChanged(m_glow);
    update();
}


void HorizonLadder::setHorizonInvertPitch(bool horizonInvertPitch) {
    m_horizonInvertPitch = horizonInvertPitch;
    emit horizonInvertPitchChanged(m_horizonInvertPitch);
    update();
}


void HorizonLadder::setHorizonInvertRoll(bool horizonInvertRoll) {
    m_horizonInvertRoll = horizonInvertRoll;
    emit horizonInvertRollChanged(m_horizonInvertRoll);
    update();
}


void HorizonLadder::setHorizonWidth(double horizonWidth) {
    m_horizonWidth = horizonWidth;
    emit horizonWidthChanged(m_horizonWidth);
    update();
}


void HorizonLadder::setHorizonSpacing(int horizonSpacing) {
    m_horizonSpacing = horizonSpacing;
    emit horizonSpacingChanged(m_horizonSpacing);
    update();
}


void HorizonLadder::setHorizonShowLadder(bool horizonShowLadder) {
    m_horizonShowLadder = horizonShowLadder;
    emit horizonShowLadderChanged(m_horizonShowLadder);
    update();
}


void HorizonLadder::setHorizonRange(int horizonRange) {
    m_horizonRange = horizonRange;
    emit horizonRangeChanged(m_horizonRange);
    update();
}

void HorizonLadder::setHorizonStep(int horizonStep) {
    m_horizonStep = horizonStep;
    emit horizonStepChanged(m_horizonStep);
    update();
}

void HorizonLadder::setRoll(int roll) {
    m_roll = roll;
    emit rollChanged(m_roll);
    update();
}


void HorizonLadder::setPitch(int pitch) {
    m_pitch = pitch;
    emit pitchChanged(m_pitch);
    update();
}


void HorizonLadder::setHeading(int heading) {
    m_heading = heading;
    emit headingChanged(m_heading);
    update();
}


void HorizonLadder::setHomeHeading(int homeHeading) {
    m_homeHeading = homeHeading;
    emit homeHeadingChanged(m_homeHeading);
    update();
}


void HorizonLadder::setShowHeadingLadderText(bool showHeadingLadderText) {
    m_showHeadingLadderText = showHeadingLadderText;
    emit showHeadingLadderTextChanged(m_showHeadingLadderText);
    update();
}


void HorizonLadder::setShowHorizonHeadingLadder(bool showHorizonHeadingLadder) {
    m_showHorizonHeadingLadder = showHorizonHeadingLadder;
    emit showHorizonHeadingLadderChanged(m_showHorizonHeadingLadder);
    update();
}


void HorizonLadder::setShowHorizonHome(bool showHorizonHome) {
    m_showHorizonHome = showHorizonHome;
    emit showHorizonHomeChanged(m_showHorizonHome);
    update();
}


void HorizonLadder::setFontFamily(QString fontFamily) {
    m_fontFamily = fontFamily;
    emit fontFamilyChanged(m_fontFamily);
    m_font = QFont(m_fontFamily, 11, QFont::Bold, false);
    update();
}<|MERGE_RESOLUTION|>--- conflicted
+++ resolved
@@ -226,19 +226,12 @@
         if (h == m_homeHeading && m_showHorizonHome) {
 
             painter->setFont(m_fontAwesome);
-<<<<<<< HEAD
-=======
-
->>>>>>> 45596056
             QFontMetrics fm(painter->font());
             auto tw = fm.horizontalAdvance("\uf015");
             painter->drawText(x-tw/2, y_label, "\uf015");
             painter->setFont(m_font);
 
-<<<<<<< HEAD
             no_house = false; //avoid printing compass on house
-=======
->>>>>>> 45596056
             h_drawn = false;
 
             painter->setFont(m_font);
