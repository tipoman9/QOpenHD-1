import QtQuick 2.12
import QtQuick.Controls 2.12
import QtQuick.Controls.Styles 1.4
import QtQuick.Layouts 1.0
import QtGraphicalEffects 1.12
import Qt.labs.settings 1.0

import OpenHD 1.0

import "./ui"
import "./ui/widgets"


ApplicationWindow {
    id: applicationWindow
    visible: true
    width: 800
    height: 480
    minimumHeight: 320
    minimumWidth: 480
    title: qsTr("Open.HD")
    color: EnableMainVideo ? "black" : "#00000000"

    visibility: UseFullscreen ? "FullScreen" : "AutomaticVisibility"

    property bool initialised: false

    Component.onCompleted: {
        if (!initialised) {
            hudOverlayGrid.messageHUD.pushMessage("Initializing", 1)
            initialised = true;
        }
    }

    /* this is not used but must stay right here, it forces qmlglsink to completely
       initialize the rendering system early. Without this, the next GstGLVideoItem
       to be initialized, depending on the order they appear in the QML, will simply
       not work on desktop linux. */
    Loader {
        source: (EnableGStreamer && EnableMainVideo && EnablePiP)  ? "DummyVideoGStreamer.qml" : ""
    }

    function default_mavlink_sysid() {
        if (IsRaspPi) {
            return 220;
        }
        if (IsMac) {
            return 221;
        }
        if (IsiOS) {
            return 222;
        }
        if (IsAndroid) {
            return 223;
        }
        if (IsWindows) {
            return 224;
        }
        if (IsDesktopLinux) {
            return 225;
        }
    }

    /*
     * Local app settings. Uses the "user defaults" system on Mac/iOS, the Registry on Windows,
     * and equivalent settings systems on Linux and Android
     *
     */
    Settings {
        id: settings
        property double global_scale: 1.0

        property int main_video_port: 5600
        property int pip_video_port: 5601
        property int lte_video_port: 8000
        property int battery_cells: 3

        property int mavlink_sysid: default_mavlink_sysid()

        property bool show_pip_video: false
        property double pip_video_opacity: 1

        property bool enable_software_video_decoder: false
        property bool enable_rtp: true
        property bool enable_lte_video: false
        property bool hide_watermark: false

        property bool enable_speech: true
        property bool enable_imperial: false
        property bool enable_rc: false

        property string color_shape: "white"
        property string color_text: "white"
        property string color_glow: "black"

        property string bar_behavior: "red"

        property double ground_power_opacity: 1
        
        property int log_level: 3

        property bool show_downlink_rssi: true
        property double downlink_rssi_opacity: 1
        property bool downlink_rssi_show_lost_damaged: false
        property bool downlink_cards_right: false

        property bool show_uplink_rssi: true
        property double uplink_rssi_opacity: 1

        property bool show_bitrate: true
        property double bitrate_opacity: 1
        property bool bitrate_showall: false

        property bool show_air_battery: true
        property double air_battery_opacity: 1
        property bool air_battery_showall: false
        property bool air_battery_by_cell: false

        property bool show_gps: true
        property double gps_opacity: 1

        property bool show_home_distance: true
        property double home_distance_opacity: 1

        property bool show_flight_timer: true
        property double flight_timer_opacity: 1

        property bool show_flight_mode: true
        property double flight_mode_opacity: 1

        property bool show_flight_distance: true
        property double distance_opacity: 1

        property bool show_flight_mah: true
        property double mah_opacity: 1

        property bool show_ground_status: true
        property double ground_status_opacity: 1

        property bool show_air_status: true
        property double air_status_opacity: 1

        property bool show_message_hud: true
        property double message_hud_opacity: 1

        property bool show_horizon: true
        property bool horizon_invert_pitch: false
        property bool horizon_invert_roll: false
        property int horizon_size: 1
        property double horizon_opacity: 1
        property int horizon_ladder_spacing: 10
        property bool show_horizon_ladder: true

        property bool show_fpv: true
        property bool fpv_dynamic: true
        property int fpv_sensitivity: 5
        property double fpv_opacity: 1

        property bool show_speed: true
        property bool speed_airspeed_gps: false
        property double speed_opacity: 1
        property double speed_size: 1
        property bool show_speed_ladder: true
        property int speed_range: 100
        property int speed_minimum: 0

        property bool show_heading: true
        property bool heading_inav: false
        property double heading_opacity: 1
        property double heading_size: 1
        property bool show_heading_ladder: true
        property bool heading_ladder_text: true //true:letters/false:numbers

        property bool show_altitude: true
        property bool altitude_rel_msl: false
        property double altitude_opacity: 1
        property double altitude_size: 1
        property bool show_altitude_ladder: true
        property int altitude_range: 100

        property bool show_altitude_second: true
        property bool altitude_second_msl_rel: false
        property double altitude_second_opacity: 1

        property bool show_arrow: true
        property bool arrow_invert: false
        property double arrow_opacity: 1

        property bool show_map: false

        property double map_opacity: 1
        property bool map_orientation: false
        property bool map_shape_circle: false

        property int map_zoom: 18

        property bool show_throttle: true
        property double throttle_opacity: 1

        property bool show_control: false
        property double control_opacity: 1
<<<<<<< HEAD
        property bool control_version: true
        property bool control_rev_pitch: false
        property bool control_rev_roll: false
        property bool control_rev_yaw: false
        property bool control_rev_throttle: false

=======
        property bool double_control: true
>>>>>>> b3b75a5a

        property bool show_gpio: false
        property int selected_map_provider: 0
        property int selected_map_variant: 0

        property bool show_vibration: false
        property double vibration_opacity: 1

        property bool show_vsi: true
        property double vsi_opacity: 1
        property int vsi_max: 20

        property bool show_wind: false
        property double wind_opacity: 1
        property bool wind_plane_copter: true
        property bool wind_arrow_circle: true
        //tumbler value had to be split into two values..
        property double wind_tumbler_decimal: 5
        property double wind_tumbler_tens: 13
        property double wind_max_quad_speed: wind_tumbler_tens+(wind_tumbler_decimal*.1)

    }


    FrSkyTelemetry {
        id: frskyTelemetry
    }

    //MSPTelemetry {
    //    id: mspTelemetry
    //}

    SmartportTelemetry {
        id: smartportTelemetry
    }

    LTMTelemetry {
        id: ltmTelemetry
    }

    VectorTelemetry {
        id: vectorTelemetry
    }

    Loader {
        anchors.fill: parent
        z: 1.0
        source: {
            if (EnableGStreamer && EnableMainVideo) {
                return "MainVideoGStreamer.qml";
            }
            if (IsRaspPi && EnableVideoRender && EnableMainVideo) {
                return "MainVideoRender.qml";
            }

            if (IsMac && EnableVideoRender && EnableMainVideo) {
                return "MainVideoRender.qml";
            }
            if (IsiOS && EnableVideoRender && EnableMainVideo) {
                return "MainVideoRender.qml";
            }
            return ""
        }
    }

    Connections {
        target: OpenHD
        onMessageReceived: {
            if (level >= settings.log_level) {
                hudOverlayGrid.messageHUD.pushMessage(message, level)
            }
        }
    }

    Connections {
        target: LocalMessage
        onMessageReceived: {
            if (level >= settings.log_level) {
                hudOverlayGrid.messageHUD.pushMessage(message, level)
            }
        }
    }

    // UI areas

    UpperOverlayBar {
        id: upperOverlayBar
        onSettingsButtonClicked: {
            settings_panel.openSettings();
        }
    }

    HUDOverlayGrid {
        id: hudOverlayGrid
        anchors.fill: parent
        z: 3.0
    }

    LowerOverlayBar {
        id: lowerOverlayBar
    }


    SettingsPopup {
        id: settings_panel
        visible: false
        onLocalMessage: {
            hudOverlayGrid.messageHUD.pushMessage(message, level)
        }
    }

    Shortcut {
        sequence: "Ctrl+F12"
        onActivated: {
            OpenHDPi.activate_console()
            OpenHDPi.stop_app()
        }
    }
}

/*##^##
Designer {
    D{i:6;anchors_y:8}D{i:7;anchors_y:32}D{i:8;anchors_y:32}D{i:9;anchors_y:8}D{i:10;anchors_y:32}
D{i:11;anchors_y:32}D{i:12;anchors_y:11}D{i:13;anchors_y:11}D{i:14;anchors_x:62}D{i:15;anchors_x:128}
D{i:16;anchors_x:136;anchors_y:11}D{i:17;anchors_x:82;anchors_y:8}D{i:19;anchors_y:8}
D{i:21;anchors_y:31}D{i:22;anchors_y:8}D{i:23;anchors_y:11}D{i:24;anchors_y:32}
}
##^##*/<|MERGE_RESOLUTION|>--- conflicted
+++ resolved
@@ -199,16 +199,12 @@
 
         property bool show_control: false
         property double control_opacity: 1
-<<<<<<< HEAD
-        property bool control_version: true
+
+        property bool double_control: true
         property bool control_rev_pitch: false
         property bool control_rev_roll: false
         property bool control_rev_yaw: false
         property bool control_rev_throttle: false
-
-=======
-        property bool double_control: true
->>>>>>> b3b75a5a
 
         property bool show_gpio: false
         property int selected_map_provider: 0
