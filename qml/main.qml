--- conflicted
+++ resolved
@@ -46,15 +46,9 @@
      *
      */
     Settings {
-<<<<<<< HEAD
-        id: settings      
-        property int main_video_port: 8000
-        property int pip_video_port: 8000
-=======
         id: settings
         property int main_video_port: 5600
         property int pip_video_port: 5601
->>>>>>> df56d082
         property int lte_video_port: 8000
         property int battery_cells: 3
 
@@ -70,15 +64,13 @@
         property bool enable_imperial: false
         property bool enable_rc: false
 
-<<<<<<< HEAD
         property string color_shape: "white"
         property string color_text: "white"
         property string color_glow: "black"
 
         property double ground_power_opacity: 1
-=======
+        
         property int log_level: 3
->>>>>>> df56d082
 
         property bool show_downlink_rssi: true
         property double downlink_rssi_opacity: 1
