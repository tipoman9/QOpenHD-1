import QtQuick 2.12
import QtQuick.Controls 2.12
import QtQuick.Controls.Styles 1.4
import QtQuick.Layouts 1.0
import QtGraphicalEffects 1.12
import Qt.labs.settings 1.0

import OpenHD 1.0

import "./ui"
import "./ui/widgets"


ApplicationWindow {
    id: applicationWindow
    visible: true
    width: 800
    height: 480
    minimumHeight: 320
    minimumWidth: 480
    title: qsTr("Open.HD")
    color: EnableMainVideo ? "black" : "#00000000"

    visibility: UseFullscreen ? "FullScreen" : "AutomaticVisibility"

    property bool initialised: false

    Component.onCompleted: {
        if (!initialised) {
            hudOverlayGrid.messageHUD.pushMessage("Initializing", 1)
            initialised = true;
        }
    }

    /* this is not used but must stay right here, it forces qmlglsink to completely
       initialize the rendering system early. Without this, the next GstGLVideoItem
       to be initialized, depending on the order they appear in the QML, will simply
       not work on desktop linux. */
    Loader {
        source: (EnableGStreamer && EnableMainVideo && EnablePiP)  ? "DummyVideoGStreamer.qml" : ""
    }

    /*
     * Local app settings. Uses the "user defaults" system on Mac/iOS, the Registry on Windows,
     * and equivalent settings systems on Linux and Android
     *
     */
    Settings {
        id: settings
        property double global_scale: 1.0

        property int main_video_port: 5600
        property int pip_video_port: 5601
        property int lte_video_port: 8000
        property int battery_cells: 3

        property bool show_pip_video: false
        property double pip_video_opacity: 1

        property bool enable_software_video_decoder: false
        property bool enable_rtp: true
        property bool enable_lte_video: false
        property bool hide_watermark: false

        property bool enable_speech: true
        property bool enable_imperial: false
        property bool enable_rc: false

        property string color_shape: "white"
        property string color_text: "white"
        property string color_glow: "black"

        property string bar_behavior: "red"

        property double ground_power_opacity: 1
        
        property int log_level: 3

        property bool show_downlink_rssi: true
        property double downlink_rssi_opacity: 1

        property bool show_uplink_rssi: true
        property double uplink_rssi_opacity: 1

        property bool show_bitrate: true
        property double bitrate_opacity: 1

        property bool show_air_battery: true
        property double air_battery_opacity: 1

        property bool show_gps: true
        property double gps_opacity: 1

        property bool show_home_distance: true
        property double home_distance_opacity: 1

        property bool show_flight_timer: true
        property double flight_timer_opacity: 1

        property bool show_flight_mode: true
        property double flight_mode_opacity: 1

        property bool show_flight_distance: true
        property double distance_opacity: 1

        property bool show_flight_mah: true
        property double mah_opacity: 1

        property bool show_ground_status: true
        property double ground_status_opacity: 1

        property bool show_air_status: true
        property double air_status_opacity: 1

        property bool show_message_hud: true
        property double message_hud_opacity: 1

        property bool show_horizon: true
        property bool horizon_invert_pitch: false
        property bool horizon_invert_roll: false
        property int horizon_size: 250
        property double horizon_opacity: 1

        property bool show_fpv: true
        property bool fpv_dynamic: true
        property int fpv_sensitivity: 5
        property double fpv_opacity: 1

        property bool show_speed: true
        property bool speed_airspeed_gps: false
        property double speed_opacity: 1
        property double speed_size: 1

        property bool show_heading: true
        property bool heading_inav: false
        property double heading_opacity: 1
        property double heading_size: 1

        property bool show_altitude: true
        property bool altitude_rel_msl: false
        property double altitude_opacity: 1
        property double altitude_size: 1

        property bool show_altitude_second: true
        property bool altitude_second_msl_rel: false
        property double altitude_second_opacity: 1

        property bool show_arrow: true
        property bool arrow_invert: false
        property double arrow_opacity: 1

        property bool show_map: false

        property double map_opacity: 1
        property bool map_orientation: false
        property bool map_shape_circle: false

        property int map_zoom: 18

        property bool show_throttle: true
        property double throttle_opacity: 1

        property bool show_control: true
        property double control_opacity: 1
        property bool control_version: true

        property bool show_gpio: false
        property int selected_map_provider: 0
        property int selected_map_variant: 0
    }

<<<<<<< HEAD
    /*FrSkyTelemetry {
          id: frskyTelemetry
      }
=======
    FrSkyTelemetry {
        id: frskyTelemetry
    }
>>>>>>> 4a84e9f7

      MSPTelemetry {
          id: mspTelemetry
      }

<<<<<<< HEAD
      LTMTelemetry {
          id: ltmTelemetry
      } */
=======
    SmartportTelemetry {
        id: smartportTelemetry
    }

    LTMTelemetry {
        id: ltmTelemetry
    }

    VectorTelemetry {
        id: vectorTelemetry
    }
>>>>>>> 4a84e9f7

    Loader {
        anchors.fill: parent
        z: 1.0
        source: {
            if (EnableGStreamer && EnableMainVideo) {
                return "MainVideoGStreamer.qml";
            }
            if (IsRaspPi && EnableVideoRender && EnableMainVideo) {
                return "MainVideoRender.qml";
            }

            if (IsMac && EnableVideoRender && EnableMainVideo) {
                return "MainVideoRender.qml";
            }
            if (IsiOS && EnableVideoRender && EnableMainVideo) {
                return "MainVideoRender.qml";
            }
            return ""
        }
    }

    Connections {
        target: OpenHD
        onMessageReceived: {
            if (level >= settings.log_level) {
                hudOverlayGrid.messageHUD.pushMessage(message, level)
            }
        }
    }

    Connections {
        target: LocalMessage
        onMessageReceived: {
            if (level >= settings.log_level) {
                hudOverlayGrid.messageHUD.pushMessage(message, level)
            }
        }
    }

    // UI areas

    UpperOverlayBar {
        id: upperOverlayBar
        onSettingsButtonClicked: {
            settings_panel.openSettings();
        }
    }

    HUDOverlayGrid {
        id: hudOverlayGrid
        anchors.fill: parent
        z: 3.0
    }

    LowerOverlayBar {
        id: lowerOverlayBar
    }


    SettingsPopup {
        id: settings_panel
        visible: false
        onLocalMessage: {
            hudOverlayGrid.messageHUD.pushMessage(message, level)
        }
    }

    Shortcut {
        sequence: "Ctrl+F12"
        onActivated: {
            OpenHDPi.activate_console()
            OpenHDPi.stop_app()
        }
    }
}

/*##^##
Designer {
    D{i:6;anchors_y:8}D{i:7;anchors_y:32}D{i:8;anchors_y:32}D{i:9;anchors_y:8}D{i:10;anchors_y:32}
D{i:11;anchors_y:32}D{i:12;anchors_y:11}D{i:13;anchors_y:11}D{i:14;anchors_x:62}D{i:15;anchors_x:128}
D{i:16;anchors_x:136;anchors_y:11}D{i:17;anchors_x:82;anchors_y:8}D{i:19;anchors_y:8}
D{i:21;anchors_y:31}D{i:22;anchors_y:8}D{i:23;anchors_y:11}D{i:24;anchors_y:32}
}
##^##*/<|MERGE_RESOLUTION|>--- conflicted
+++ resolved
@@ -169,25 +169,15 @@
         property int selected_map_variant: 0
     }
 
-<<<<<<< HEAD
-    /*FrSkyTelemetry {
-          id: frskyTelemetry
-      }
-=======
+
     FrSkyTelemetry {
         id: frskyTelemetry
     }
->>>>>>> 4a84e9f7
-
-      MSPTelemetry {
-          id: mspTelemetry
-      }
-
-<<<<<<< HEAD
-      LTMTelemetry {
-          id: ltmTelemetry
-      } */
-=======
+
+    //MSPTelemetry {
+    //    id: mspTelemetry
+    //}
+
     SmartportTelemetry {
         id: smartportTelemetry
     }
@@ -199,7 +189,6 @@
     VectorTelemetry {
         id: vectorTelemetry
     }
->>>>>>> 4a84e9f7
 
     Loader {
         anchors.fill: parent
