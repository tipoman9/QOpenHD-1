<RCC>
    <qresource prefix="/">
        <file>main.qml</file>
        <file>qtquickcontrols2.conf</file>
        <file>materialdesignicons-webfont.ttf</file>
        <file>Font Awesome 5 Free-Solid-900.otf</file>
        <file>ic.png</file>
        <file>ui/LowerOverlayBar.qml</file>
        <file>ui/LowerOverlayBarForm.ui.qml</file>
        <file>ui/SettingsPopup.qml</file>
        <file>ui/SettingsPopupForm.ui.qml</file>
        <file>ui/UpperOverlayBar.qml</file>
        <file>ui/UpperOverlayBarForm.ui.qml</file>
        <file>ui/delegates/TextSettingDelegate.ui.qml</file>
        <file>ui/StatusPanelForm.ui.qml</file>
        <file>ui/delegates/SwitchSettingDelegate.ui.qml</file>
        <file>ui/delegates/NumberSettingDelegate.ui.qml</file>
        <file>ui/AppSettingsPanel.ui.qml</file>
        <file>ui/GroundPiSettingsListView.ui.qml</file>
        <file>ui/delegates/ChoiceSettingDelegate.ui.qml</file>
        <file>ui/SettingsMap.qml</file>
        <file>ui/delegates/RangeSettingDelegate.ui.qml</file>
        <file>ui/GroundPiSettingsPanelForm.ui.qml</file>
        <file>ui/AboutPanelForm.ui.qml</file>
        <file>ui/widgets/MessageHUDForm.ui.qml</file>
        <file>ui/widgets/MessageHUD.qml</file>
        <file>ui/widgets/MessageHUDRow.ui.qml</file>
        <file>ui/AboutPanel.qml</file>
        <file>LICENSE_UI.txt</file>
        <file>ui/widgets/DownlinkRSSIWidget.qml</file>
        <file>ui/widgets/DownlinkRSSIWidgetForm.ui.qml</file>
        <file>ui/widgets/BitrateWidget.qml</file>
        <file>ui/widgets/BitrateWidgetForm.ui.qml</file>
        <file>ui/widgets/UplinkRSSIWidget.qml</file>
        <file>ui/widgets/UplinkRSSIWidgetForm.ui.qml</file>
        <file>ui/widgets/GroundStatusWidget.qml</file>
        <file>ui/widgets/GroundStatusWidgetForm.ui.qml</file>
        <file>ui/widgets/AirStatusWidget.qml</file>
        <file>ui/widgets/AirStatusWidgetForm.ui.qml</file>
        <file>ui/widgets/HorizonWidget.qml</file>
        <file>ui/widgets/HorizonWidgetForm.ui.qml</file>
        <file>ui/widgets/AirBatteryWidget.qml</file>
        <file>ui/widgets/AirBatteryWidgetForm.ui.qml</file>
        <file>ui/widgets/FlightModeWidget.qml</file>
        <file>ui/widgets/FlightModeWidgetForm.ui.qml</file>
        <file>ui/widgets/GPSWidget.qml</file>
        <file>ui/widgets/GPSWidgetForm.ui.qml</file>
        <file>ui/widgets/HomeDistanceWidget.qml</file>
        <file>ui/widgets/HomeDistanceWidgetForm.ui.qml</file>
        <file>ui/widgets/FlightTimerWidget.qml</file>
        <file>ui/widgets/FlightTimerWidgetForm.ui.qml</file>
        <file>ui/HUDOverlayGrid.qml</file>
        <file>ui/HUDOverlayGridForm.ui.qml</file>
        <file>ui/widgets/BaseWidget.qml</file>
        <file>ui/widgets/BaseWidgetForm.ui.qml</file>
        <file>ui/widgets/FpvWidget.qml</file>
        <file>ui/widgets/FpvWidgetForm.ui.qml</file>
        <file>osdicons.ttf</file>
        <file>ui/widgets/HeadingWidget.qml</file>
        <file>ui/widgets/HeadingWidgetForm.ui.qml</file>
        <file>ui/widgets/SpeedWidget.qml</file>
        <file>ui/widgets/AltitudeWidget.qml</file>
        <file>ui/widgets/SpeedWidgetForm.ui.qml</file>
        <file>ui/widgets/AltitudeWidgetForm.ui.qml</file>
        <file>ui/widgets/AltitudeSecondWidget.qml</file>
        <file>ui/widgets/AltitudeSecondWidgetForm.ui.qml</file>
        <file>ui/widgets/ThrottleWidget.qml</file>
        <file>ui/widgets/ThrottleWidgetForm.ui.qml</file>
        <file>ui/widgets/ArrowWidget.qml</file>
        <file>ui/widgets/ArrowWidgetForm.qml</file>
        <file>ui/widgets/MapWidget.qml</file>
        <file>ui/widgets/MapWidgetForm.ui.qml</file>
        <file>ui/StatusPanel.qml</file>
        <file>ui/delegates/BaseDelegate.ui.qml</file>
        <file>ui/widgets/VideoWidget.qml</file>
        <file>ui/widgets/VideoWidgetGStreamerForm.ui.qml</file>
        <file>DummyVideoGStreamer.qml</file>
        <file>MainVideoGStreamer.qml</file>
        <file>ui/elements/SlideSwitchForm.ui.qml</file>
        <file>ui/elements/SlideSwitch.qml</file>
        <file>ui/ArdupilotParameterMap.qml</file>
        <file>ui/GroundPiSettingsPanel.qml</file>
        <file>ui/widgets/GroundPowerWidget.qml</file>
        <file>ui/widgets/GroundPowerWidgetForm.ui.qml</file>
        <file>ui/GroundPiSettingsPresetView.ui.qml</file>
        <file>ui/PresetMap.qml</file>
        <file>ui/elements/ColoredCheckboxForm.ui.qml</file>
        <file>ui/elements/ColoredCheckbox.qml</file>
        <file>ui/FrequencyItem.qml</file>
        <file>ui/elements/StatusChart.qml</file>
        <file>ui/elements/StatusChartForm.ui.qml</file>
        <file>ui/widgets/GPIOWidget.qml</file>
        <file>ui/widgets/GPIOWidgetForm.ui.qml</file>
        <file>MainVideoRender.qml</file>
        <file>ui/widgets/VideoWidgetRenderForm.ui.qml</file>
        <file>ic128.png</file>
        <file>ui/elements/MapComponent.qml</file>
        <file>homemarker.png</file>
        <file>ui/widgets/FlightDistanceWidgetForm.ui.qml</file>
        <file>ui/widgets/FlightDistanceWidget.qml</file>
        <file>ui/widgets/FlightMahWidgetForm.ui.qml</file>
        <file>ui/widgets/FlightMahWidget.qml</file>
        <file>ui/widgets/ControlWidgetForm.ui.qml</file>
        <file>ui/widgets/ControlWidget.qml</file>
        <file>ui/widgets/VibrationWidget.qml</file>
        <file>ui/widgets/VibrationWidgetForm.ui.qml</file>
        <file>ui/widgets/VsiWidgetForm.ui.qml</file>
        <file>ui/widgets/VsiWidget.qml</file>
<<<<<<< HEAD
        <file>ui/widgets/WindWidget.qml</file>
        <file>ui/widgets/WindWidgetForm.ui.qml</file>
=======
        <file>ui/ChartsPanel.qml</file>
        <file>ui/ChartsPanelForm.ui.qml</file>
        <file>ui/elements/StatusView.qml</file>
        <file>ui/elements/StatusViewForm.ui.qml</file>
>>>>>>> 294b0080
    </qresource>
</RCC><|MERGE_RESOLUTION|>--- conflicted
+++ resolved
@@ -106,14 +106,9 @@
         <file>ui/widgets/VibrationWidgetForm.ui.qml</file>
         <file>ui/widgets/VsiWidgetForm.ui.qml</file>
         <file>ui/widgets/VsiWidget.qml</file>
-<<<<<<< HEAD
-        <file>ui/widgets/WindWidget.qml</file>
-        <file>ui/widgets/WindWidgetForm.ui.qml</file>
-=======
         <file>ui/ChartsPanel.qml</file>
         <file>ui/ChartsPanelForm.ui.qml</file>
         <file>ui/elements/StatusView.qml</file>
         <file>ui/elements/StatusViewForm.ui.qml</file>
->>>>>>> 294b0080
     </qresource>
 </RCC>