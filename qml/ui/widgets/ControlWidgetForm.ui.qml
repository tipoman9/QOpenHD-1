--- conflicted
+++ resolved
@@ -22,14 +22,14 @@
     defaultVCenter: false
 
     hasWidgetDetail: true
-<<<<<<< HEAD
-    widgetDetailComponent: ScrollView{
+
+    widgetDetailComponent: ScrollView {
 
         contentHeight: controlSettingsColumn.height
         ScrollBar.horizontal.policy: ScrollBar.AlwaysOff
         clip: true
 
-        ColumnLayout{
+        ColumnLayout {
             id: controlSettingsColumn
             spacing:0
             clip: true
@@ -38,7 +38,7 @@
                 height: 32
                 Text {
                     id: opacityTitle
-                    text: "Opacity"
+                    text: "Transparency"
                     color: "white"
                     height: parent.height
                     font.bold: true
@@ -62,45 +62,29 @@
                         settings.control_opacity = controlOpacitySlider.value
                     }
                 }
-=======
-    widgetDetailComponent: Column {
-        Item {
-            width: parent.width
-            height: 32
-            Text {
-                id: opacityTitle
-                text: "Transparency"
-                color: "white"
-                height: parent.height
-                font.bold: true
-                font.pixelSize: detailPanelFontPixels
-                anchors.left: parent.left
-                verticalAlignment: Text.AlignVCenter
->>>>>>> b3b75a5a
             }
             Item {
                 width: 240
                 height: 32
                 Text {
                     id: displaySwitcher
-                    text: "Controls: Two / One"
-                    color: "white"
-                    height: parent.height
-                    font.bold: true
-                    font.pixelSize: detailPanelFontPixels
-                    anchors.left: parent.left
-                    verticalAlignment: Text.AlignVCenter
-                }
-                Switch {
-                    width: 32
-                    height: parent.height
-                    anchors.rightMargin: 12
-                    anchors.right: parent.right
-                    checked: settings.control_version
-                    onCheckedChanged: settings.control_version = checked
-                }
-            }
-<<<<<<< HEAD
+                    text: "Show two controls"
+                    color: "white"
+                    height: parent.height
+                    font.bold: true
+                    font.pixelSize: detailPanelFontPixels
+                    anchors.left: parent.left
+                    verticalAlignment: Text.AlignVCenter
+                }
+                Switch {
+                    width: 32
+                    height: parent.height
+                    anchors.rightMargin: 12
+                    anchors.right: parent.right
+                    checked: settings.double_control
+                    onCheckedChanged: settings.double_control = checked
+                }
+            }
             Item {
                 width: 240
                 height: 32
@@ -184,29 +168,6 @@
                     checked: settings.control_rev_throttle
                     onCheckedChanged: settings.control_rev_throttle = checked
                 }
-=======
-        }
-        Item {
-            width: parent.width
-            height: 32
-            Text {
-                id: displaySwitcher
-                text: "Show two controls"
-                color: "white"
-                height: parent.height
-                font.bold: true
-                font.pixelSize: detailPanelFontPixels
-                anchors.left: parent.left
-                verticalAlignment: Text.AlignVCenter
-            }
-            Switch {
-                width: 32
-                height: parent.height
-                anchors.rightMargin: 12
-                anchors.right: parent.right
-                checked: settings.double_control
-                onCheckedChanged: settings.double_control = checked
->>>>>>> b3b75a5a
             }
         }
     }
