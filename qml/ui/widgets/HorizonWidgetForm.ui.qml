--- conflicted
+++ resolved
@@ -198,21 +198,11 @@
         transformOrigin: Item.Center
 
         rotation: settings.horizon_invert_roll ? OpenHD.roll : -OpenHD.roll
-<<<<<<< HEAD
-=======
+
         transform: Translate {
             x: Item.Center
             y: (settings.horizon_invert_pitch ? -OpenHD.pitch : OpenHD.pitch) * settings.horizon_ladder_spacing
         }
-
->>>>>>> 84a6e44d
-
-
-        transform:
-            Translate {
-                x: Item.Center
-                y: { getHorizonPitch() }
-            }
 
         Item {
             id:mainHorizon
