import QtQuick 2.12
import QtQuick.Controls 2.12
import QtQuick.Dialogs 1.3
import QtQuick.Layouts 1.12
import QtQuick.Window 2.12
import Qt.labs.settings 1.0

import OpenHD 1.0

/*  -Contains the selector on the left and a stack view for the panels on the right
*   -Navigation: 1 main menu -> 2 submenus (each with 2 themes) -> controls
*   -Keyboard keys are "return" =select , "esc" =back , "=" =up/plus , "-" =down/minus
*   -if goggles enabled/disabled we show different current index in the stack which points
*   either the 2 "standard" submenus or the 2 goggle theme submenus
*   -The open/close functions are needed as focus cannot be directly assigned from
*   one qml to another, so effectively its passed thru functions.
*   -all menu open/closes should go through the functions when possible to ensure transfer
*   of focus AND tracking if focus went to close btn from a sub menu or main menu.
*   IF focus is not tracked to close btn its possible to move curser from submenu to close btn then
*   back to the main menu (which is behind sub menu) and you lose curser.
*/

Rectangle {
    id: settings_form

    property int eeInt : 0
    //this bool is needed to track where focus came from when certain menus are open
    //someone tries to navigate down from close button..without you get focus in wrong place
    property bool fromSubMenu

    function openSettings() {
        visible = true
        focus = true
        fromSubMenu=false
        sidebar.x = -1 //animation for sidebar
        appSettingsBtn.forceActiveFocus()

        if (settings.goggle_layout==true){
            mainStackLayout.visible=false
            mainStackLayout.currentIndex=1
        }
        else {
            mainStackLayout.visible=true
            mainStackLayout.currentIndex=0
        }
    }

    function closeSettings() {
        settings_form.visible=false
        sidebar.x = -300 //animation for sidebar
        if (settings.goggle_layout==true){ //reset stuff
            mainStackLayout.visible=false
            mainStackLayout.currentIndex=1
            sidebar.opacity=1
            hudOverlayGrid.mainMenuClosed()//used to return focus to menu btn
            fromSubMenu=false
        }
        else {
            mainStackLayout.visible=true
            mainStackLayout.currentIndex=0
        }
    }

    anchors.fill: parent

    z: 4.0

    MouseArea {
        anchors.fill: parent
        propagateComposedEvents: false
    }
    Rectangle {
        id: spacerTopSpacer
        width: 132
        visible: true
        anchors.left: parent.left
        anchors.leftMargin: -1
        anchors.bottom: parent.bottom
        anchors.bottomMargin: -1
        anchors.top: parent.top
        anchors.topMargin: -1
        color: "#fafafa"

        clip: true

        Column {
            width: parent.width
            anchors.top: parent.top
            // Close Button
            Item {
                height: 48
                width: parent.width

                Button{
                    id: closeButton
                    text: "\uf060"
                    font.family: "Font Awesome 5 Free"
                    font.pixelSize: 22
                    height: 35
                    width: 35
                    anchors.verticalCenter: parent.verticalCenter
                    anchors.horizontalCenter: parent.horizontalCenter

                    background: Rectangle {
                        opacity: .3
                        radius: 5
                        color: closeButton.hovered ? "grey" :
                                                     closeButton.activeFocus ? "grey" : "white"
                    }
                    onClicked: {
                        closeSettings();
                    }
                    Keys.onPressed: (event)=> {
                                        if (event.key === Qt.Key_Escape)
                                        closeSettings()
                                        else if (event.key === Qt.Key_Return)
                                        closeButton.clicked()
                                        else if (event.key === Qt.Key_Minus){
                    //logic to prevent curser going to main menu from close btn after submenu
                                            if(fromSubMenu==true){
                                                if(mainStackLayout.currentIndex === 1 || mainStackLayout.currentIndex === 0)
                                                ggAppSettingsPanel.openAppPanel()
                                                else
                                                ggMavlinkAllSettingsPanel.openOhdPanel()
                                            }
                                            else{
                                                appSettingsBtn.forceActiveFocus()
                                            }
                                        }
                                    }
                }
            }
        }
    }

    // This is the settings row on the left. When an item is clicked, the stack layout index is changed which
    // means a different category is displayed.
    // NOTE: when changing the n of elements in the panel, remember to change the indices
    Rectangle {
        id: sidebar
        width: 132
        visible: true
        anchors.bottom: parent.bottom
        anchors.bottomMargin: -1
        anchors.top: parent.top
        anchors.topMargin: 48
        color: "#333c4c"
        border.width: 1
        border.color: "#4c000000"

        clip: true

        Behavior on x { //when settings are opened animation
            NumberAnimation {
                duration: 600
                easing.type: Easing.OutBack
            }
        }

        Behavior on opacity { //fade when menu is selected
            NumberAnimation {
                duration: 700
                easing.type: Easing.OutBack
            }
        }

        Column {
            width: parent.width
            anchors.top: parent.top

            // QOpenHD Settings - AppSettingsPanel INDEX 0 AND 1 !!
            Item {
                height: 48
                width: parent.width

                Button{
                    id: appSettingsBtn
                    height: parent.height
                    width: parent.width
                    anchors.verticalCenter: parent.verticalCenter
                    anchors.horizontalCenter: parent.horizontalCenter
                    focus: true //this gets focus automatically on open

                    Text {
                        id: appIcon
                        text: "\uf013"
                        horizontalAlignment: Text.AlignHCenter
                        verticalAlignment: Text.AlignVCenter
                        font.family: "Font Awesome 5 Free"
                        font.pixelSize: 18
                        height: parent.height
                        width: 24
                        anchors.left: parent.left
                        anchors.leftMargin: 12
                        color: "#dde4ed"
                    }
                    Text {
                        id: appButton
                        text: qsTr("QOpenHD")
                        height: parent.height
                        anchors.left: appIcon.right
                        anchors.leftMargin: 6
                        font.pixelSize: 15
                        horizontalAlignment: Text.AlignLeft
                        verticalAlignment: Text.AlignVCenter
                        color: mainStackLayout.currentIndex == 0 ? "#33aaff" :
                            mainStackLayout.currentIndex == 1 ? "#33aaff" : "#dde4ed"
                    }
                    background: Rectangle {
                        opacity: .3
                        radius: 5
                        color: appSettingsBtn.hovered ? "grey" :
                                                        appSettingsBtn.activeFocus ? "grey" : "transparent"
                    }
                    onClicked: {
                        fromSubMenu=false
                        if (settings.goggle_layout==true){                           
                            mainStackLayout.currentIndex = 1
                            mainStackLayout.visible=true
                            sidebar.opacity = .5 //animation for sidebar fade
                            ggAppSettingsPanel.openAppPanel()
                        }
                        else{
                            mainStackLayout.currentIndex = 0
                       }
                    }
                    Keys.onPressed: (event)=> {
                                        if (event.key === Qt.Key_Escape)
                                        closeSettings()
                                        else if (event.key === Qt.Key_Return)
                                        appSettingsBtn.clicked()
                                        else if (event.key === Qt.Key_Equal)
                                        closeButton.forceActiveFocus()
                                        else if (event.key === Qt.Key_Minus)
                                        openhdSettingsBtn.forceActiveFocus()
                                    }
                }
            }

            // OpenHD Settings - MavlinkAllSettingsPanel INDEX 2 AND 3 !!
            Item {
                height: 48
                width: parent.width
                Button{
                    id: openhdSettingsBtn
                    height: parent.height
                    width: parent.width
                    anchors.verticalCenter: parent.verticalCenter
                    anchors.horizontalCenter: parent.horizontalCenter

                    Text {
                        id: groundIcon
                        text: "\uf085"
                        horizontalAlignment: Text.AlignHCenter
                        verticalAlignment: Text.AlignVCenter
                        font.family: "Font Awesome 5 Free"
                        font.pixelSize: 18
                        height: parent.height
                        width: 24
                        anchors.left: parent.left
                        anchors.leftMargin: 12
                        color: "#dde4ed"
                    }
                    Text {
                        id: groundButton
                        text: qsTr("OpenHD")
                        height: parent.height
                        anchors.left: groundIcon.right
                        anchors.leftMargin: 6
                        font.pixelSize: 15
                        horizontalAlignment: Text.AlignLeft
                        verticalAlignment: Text.AlignVCenter
                        color: mainStackLayout.currentIndex == 2 ? "#33aaff" :
                                                                   mainStackLayout.currentIndex == 3 ? "#33aaff" : "#dde4ed"
                    }
                    background: Rectangle {
                        opacity: .3
                        radius: 5
                        color: openhdSettingsBtn.hovered ? "grey" :
                                                           openhdSettingsBtn.activeFocus ? "grey" : "transparent"
                    }
                    onClicked: {
                        fromSubMenu=false
                        if (settings.goggle_layout==true){
                            mainStackLayout.currentIndex = 3
                            mainStackLayout.visible=true
                            sidebar.opacity = .5 //animation for sidebar fade
                            ggMavlinkAllSettingsPanel.openOhdPanel()
                        }
                        else{
                            mainStackLayout.currentIndex = 2
                       }
                    }
                    Keys.onPressed: (event)=> {
                                        if (event.key === Qt.Key_Escape)
                                        closeSettings()
                                        else if (event.key === Qt.Key_Return)
                                        openhdSettingsBtn.clicked()
                                        else if (event.key === Qt.Key_Equal)
                                        appSettingsBtn.forceActiveFocus()
                                        else if (event.key === Qt.Key_Minus)
                                        logBtn.forceActiveFocus()
                                    }

                }
            }

            // Log INDEX 4
            Item {
                height: 48
                width: parent.width
                visible: true
                Button{
                    id: logBtn
                    height: parent.height
                    width: parent.width
                    anchors.verticalCenter: parent.verticalCenter
                    anchors.horizontalCenter: parent.horizontalCenter

                    Text {
                        id: logIcon
                        text: "\uf0c9"
                        horizontalAlignment: Text.AlignHCenter
                        verticalAlignment: Text.AlignVCenter
                        font.family: "Font Awesome 5 Free"
                        font.pixelSize: 18
                        height: parent.height
                        width: 24
                        anchors.left: parent.left
                        anchors.leftMargin: 12
                        color: "#dde4ed"
                    }

                    Text {
                        id: logButton
                        text: qsTr("Log")
                        height: parent.height
                        anchors.left: logIcon.right
                        anchors.leftMargin: 6
                        font.pixelSize: 15
                        horizontalAlignment: Text.AlignLeft
                        verticalAlignment: Text.AlignVCenter
                        color: mainStackLayout.currentIndex == 4 ? "#33aaff" : "#dde4ed"
                    }
                    background: Rectangle {
                        opacity: .3
                        radius: 5
                        color: logBtn.hovered ? "grey" :
                                                logBtn.activeFocus ? "grey" : "transparent"
                    }
                    onClicked: {
                        mainStackLayout.visible=true
                        mainStackLayout.currentIndex = 4
                    }
                    Keys.onPressed: (event)=> {
                                        if (event.key === Qt.Key_Escape)
                                        closeSettings()
                                        else if (event.key === Qt.Key_Return)
                                        logBtn.clicked()
                                        else if (event.key === Qt.Key_Equal)
                                        openhdSettingsBtn.forceActiveFocus()
                                        else if (event.key === Qt.Key_Minus)
                                        powerSettingsBtn.forceActiveFocus()
                                    }
                }
            }

            // Power INDEX 5
            Item {
                height: 48
                width: parent.width
                Button{
                    id: powerSettingsBtn
                    height: parent.height
                    width: parent.width
                    anchors.verticalCenter: parent.verticalCenter
                    anchors.horizontalCenter: parent.horizontalCenter

                    Text {
                        id: powerIcon
                        text: "\uf011"
                        horizontalAlignment: Text.AlignHCenter
                        verticalAlignment: Text.AlignVCenter
                        font.family: "Font Awesome 5 Free"
                        font.pixelSize: 18
                        height: parent.height
                        width: 24
                        anchors.left: parent.left
                        anchors.leftMargin: 12
                        color: "#dde4ed"
                    }

                    Text {
                        id: powerButton
                        text: qsTr("Power")
                        height: parent.height
                        anchors.left: powerIcon.right
                        anchors.leftMargin: 6
                        font.pixelSize: 15
                        horizontalAlignment: Text.AlignLeft
                        verticalAlignment: Text.AlignVCenter
                        color: mainStackLayout.currentIndex == 5 ? "#33aaff" : "#dde4ed"
                    }
                    background: Rectangle {
                        opacity: .3
                        radius: 5
                        color: powerSettingsBtn.hovered ? "grey" :
                                                          powerSettingsBtn.activeFocus ? "grey" : "transparent"
                    }
                    onClicked: {
                        mainStackLayout.visible=true
                        mainStackLayout.currentIndex = 5
                    }
                    Keys.onPressed: (event)=> {
                                        if (event.key === Qt.Key_Escape)
                                        closeSettings()
                                        else if (event.key === Qt.Key_Return)
                                        powerSettingsBtn.clicked()
                                        else if (event.key === Qt.Key_Equal)
                                        logBtn.forceActiveFocus()
                                        else if (event.key === Qt.Key_Minus)
                                        aboutBtn.forceActiveFocus()
                                    }
                }
            }

            // About INDEX 6
            Item {
                height: 48
                width: parent.width
                Button{
                    id: aboutBtn
                    height: parent.height
                    width: parent.width
                    anchors.verticalCenter: parent.verticalCenter
                    anchors.horizontalCenter: parent.horizontalCenter

                    Text {
                        id: aboutIcon
                        text: "\uf05a"
                        horizontalAlignment: Text.AlignHCenter
                        verticalAlignment: Text.AlignVCenter
                        font.family: "Font Awesome 5 Free"
                        font.pixelSize: 18
                        height: parent.height
                        width: 24
                        anchors.left: parent.left
                        anchors.leftMargin: 12
                        color: "#dde4ed"
                    }

                    Text {
                        id: aboutButton
                        text: qsTr("About")
                        height: parent.height
                        anchors.left: aboutIcon.right
                        anchors.leftMargin: 6
                        font.pixelSize: 15
                        horizontalAlignment: Text.AlignLeft
                        verticalAlignment: Text.AlignVCenter
                        color: mainStackLayout.currentIndex == 6 ? "#33aaff" : "#dde4ed"
                    }
                    background: Rectangle {
                        opacity: .3
                        radius: 5
                        color: aboutBtn.hovered ? "grey" :
                                                  aboutBtn.activeFocus ? "grey" : "transparent"
                    }
                    onClicked: {
                        mainStackLayout.visible=true
                        mainStackLayout.currentIndex = 6
                        if (eeInt > 9){
                            eeItem.visible = true
                            eeInt = 0
                        }else{
                            eeItem.visible = false
                            eeInt = eeInt+1
                        }
                    }
                    Keys.onPressed: (event)=> {
                                        if (event.key === Qt.Key_Escape)
                                        closeSettings()
                                        else if (event.key === Qt.Key_Return)
                                        aboutBtn.clicked()
                                        else if (event.key === Qt.Key_Equal)
                                        powerSettingsBtn.forceActiveFocus()
                                        else if (event.key === Qt.Key_Minus)
                                        devStatsBtn.forceActiveFocus()
                                    }
                }
            }

            // Developer stats INDEX 7
            Item {
                height: 48
                width: parent.width
                Button{
                    id: devStatsBtn
                    height: parent.height
                    width: parent.width
                    anchors.verticalCenter: parent.verticalCenter
                    anchors.horizontalCenter: parent.horizontalCenter

                    Text {
                        id: developerStatsIcon
                        text: "\uf05a"
                        horizontalAlignment: Text.AlignHCenter
                        verticalAlignment: Text.AlignVCenter
                        font.family: "Font Awesome 5 Free"
                        font.pixelSize: 18
                        height: parent.height
                        width: 24
                        anchors.left: parent.left
                        anchors.leftMargin: 12
                        color: "#dde4ed"
                    }

                    Text {
                        id: developerStatsButton
                        text: qsTr("DEV")
                        height: parent.height
                        anchors.left: developerStatsIcon.right
                        anchors.leftMargin: 6
                        font.pixelSize: 15
                        horizontalAlignment: Text.AlignLeft
                        verticalAlignment: Text.AlignVCenter
                        color: mainStackLayout.currentIndex == 7 ? "#33aaff" : "#dde4ed"
                    }
                    background: Rectangle {
                        opacity: .3
                        radius: 5
                        color: devStatsBtn.hovered ? "grey" :
                                                     devStatsBtn.activeFocus ? "grey" : "transparent"
                    }
                    onClicked: {
                        mainStackLayout.visible=true
                        mainStackLayout.currentIndex = 7
                    }
                    Keys.onPressed: (event)=> {
                                        if (event.key === Qt.Key_Escape)
                                        closeSettings()
                                        else if (event.key === Qt.Key_Return)
                                        devStatsBtn.clicked()
                                        else if (event.key === Qt.Key_Equal)
                                        aboutBtn.forceActiveFocus()
                                        else if (event.key === Qt.Key_Minus)
                                        rcSettingsBtn.forceActiveFocus()
                                    }
                }
            }

            // RC INDEX 8
            Item {
                height: 48
                width: parent.width
                Button{
                    id: rcSettingsBtn
                    height: parent.height
                    width: parent.width
                    anchors.verticalCenter: parent.verticalCenter
                    anchors.horizontalCenter: parent.horizontalCenter

                    Text {
                        id: rcIcon
                        text: "\uf05a"
                        horizontalAlignment: Text.AlignHCenter
                        verticalAlignment: Text.AlignVCenter
                        font.family: "Font Awesome 5 Free"
                        font.pixelSize: 18
                        height: parent.height
                        width: 24
                        anchors.left: parent.left
                        anchors.leftMargin: 12
                        color: "#dde4ed"
                    }

                    Text {
                        id: rcButton
                        text: qsTr("RC")
                        height: parent.height
                        anchors.left: rcIcon.right
                        anchors.leftMargin: 6
                        font.pixelSize: 15
                        horizontalAlignment: Text.AlignLeft
                        verticalAlignment: Text.AlignVCenter
                        color: mainStackLayout.currentIndex == 8 ? "#33aaff" : "#dde4ed"
                    }
                    background: Rectangle {
                        opacity: .3
                        radius: 5
                        color: rcSettingsBtn.hovered ? "grey" :
                                                       rcSettingsBtn.activeFocus ? "grey" : "transparent"
                    }
                    onClicked: {
                        mainStackLayout.visible=true
                        mainStackLayout.currentIndex = 8
                    }
                    Keys.onPressed: (event)=> {
                                        if (event.key === Qt.Key_Escape)
                                        closeSettings()
                                        else if (event.key === Qt.Key_Return)
                                        rcSettingsBtn.clicked()
                                        else if (event.key === Qt.Key_Equal)
                                        devStatsBtn.forceActiveFocus()
                                        else if (event.key === Qt.Key_Minus){
                                            if (eeItem.visible == true){
                                                eeBtn.forceActiveFocus()
                                            }
                                        }
                                    }
                }
            }
            // EASTER EGG INDEX 9
            Item {
                id: eeItem
                visible: false
                height: 48
                width: parent.width
                Button{
                    id: eeBtn

                    height: parent.height
                    width: parent.width
                    anchors.verticalCenter: parent.verticalCenter
                    anchors.horizontalCenter: parent.horizontalCenter

                    Text {
                        id: eeIcon
                        text: "\uf05a"
                        horizontalAlignment: Text.AlignHCenter
                        verticalAlignment: Text.AlignVCenter
                        font.family: "Font Awesome 5 Free"
                        font.pixelSize: 18
                        height: parent.height
                        width: 24
                        anchors.left: parent.left
                        anchors.leftMargin: 12
                        color: "#dde4ed"
                    }

                    Text {
                        id: eeButton
                        height: parent.height
                        anchors.left: eeIcon.right
                        anchors.leftMargin: 6

                        text: qsTr("EasterEgg")
                        font.pixelSize: 15
                        horizontalAlignment: Text.AlignLeft
                        verticalAlignment: Text.AlignVCenter
                        color: mainStackLayout.currentIndex == 9 ? "#33aaff" : "#dde4ed"
                    }
                    background: Rectangle {
                        opacity: .3
                        radius: 5
                        color: eeBtn.hovered ? "grey" :
                                               eeBtn.activeFocus ? "grey" : "transparent"
                    }
                    onClicked: {
<<<<<<< HEAD
                        mainStackLayout.visible=true
                        mainStackLayout.currentIndex = 9
                    }
                    Keys.onPressed: (event)=> {
                                        if (event.key === Qt.Key_Escape)
                                        closeSettings()
                                        else if (event.key === Qt.Key_Return)
                                        eeBtn.clicked()
                                        else if (event.key === Qt.Key_Equal)
                                        devStatsBtn.forceActiveFocus()
                                        //else if (event.key == Qt.Key_Minus)
                                        //eeBtn.forceActiveFocus()
                                    }
=======
                        mainStackLayout.currentIndex = 7
                    }
>>>>>>> e7907683
                }
            }
        }
    }


    StackLayout {
        id: mainStackLayout
        anchors.bottom: parent.bottom
        anchors.bottomMargin: 0
        anchors.right: parent.right
        anchors.rightMargin: 0
        anchors.left: settings.goggle_layout ? sidebar.left : sidebar.right
        anchors.leftMargin: settings.goggle_layout ? 132 : -1
        anchors.topMargin: settings.goggle_layout ? 48 : 0
        anchors.top: parent.top

        AppSettingsPanel {
            id: appSettingsPanel //app normal view for qopenhd settings
        }

        GgAppSettingsPanel {
            id: ggAppSettingsPanel //app goggle view for qopenhd settings
        }

        MavlinkAllSettingsPanel {
            id:  mavlinkAllSettingsPanel //"openhd" normal menu view
        }

        GgMavlinkAllSettingsPanel {
            id:  ggMavlinkAllSettingsPanel //"openhd" goggle menu view
        }

        LogMessagesStatusView{
            id: logMessagesStatusView
        }

        PowerPanel {
            id: powerPanel
        }

        AboutPanel {
            id: aboutPanel
        }

        AppDeveloperStatsPanel {
            id: appDeveloperStatsPanel
        }

        RcInfoPanel {
            id: rcInfoPanel
        }

        EasterEggPanel {
            id: easterEgPanel
        }
    }
}
<|MERGE_RESOLUTION|>--- conflicted
+++ resolved
@@ -657,7 +657,6 @@
                                                eeBtn.activeFocus ? "grey" : "transparent"
                     }
                     onClicked: {
-<<<<<<< HEAD
                         mainStackLayout.visible=true
                         mainStackLayout.currentIndex = 9
                     }
@@ -671,10 +670,6 @@
                                         //else if (event.key == Qt.Key_Minus)
                                         //eeBtn.forceActiveFocus()
                                     }
-=======
-                        mainStackLayout.currentIndex = 7
-                    }
->>>>>>> e7907683
                 }
             }
         }
