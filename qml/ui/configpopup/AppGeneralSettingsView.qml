--- conflicted
+++ resolved
@@ -102,14 +102,8 @@
                     to: 255
                     stepSize: 1
                     anchors.rightMargin: Qt.inputMethod.visible ? 78 : 18
-<<<<<<< HEAD
-                    value: settings.mavlink_sysid
-                    onValueChanged: settings.mavlink_sysid = value
-=======
-
                     value: settings.qopenhd_mavlink_sysid
                     onValueChanged: settings.qopenhd_mavlink_sysid = value
->>>>>>> e7907683
                 }
                 Keys.onPressed: (event)=> {
                                     if (event.key === Qt.Key_Minus && controlSelected == false){
@@ -129,7 +123,8 @@
                 height: rowHeight
                 color: (Positioner.index % 2 == 0) ? "#8cbfd7f3" : "#00000000"
 
-                //color: "#8cbfd7f3"
+                visible: false
+
                 Text {
                     text: qsTr("Enable Goggle Layout")
                     font.weight: Font.Bold
