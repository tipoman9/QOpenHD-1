--- conflicted
+++ resolved
@@ -225,11 +225,7 @@
                         color: (Positioner.index % 2 == 0) ? "#8cbfd7f3" : "#00000000"
 
                         Text {
-<<<<<<< HEAD
-                            text: qsTr("Air Battery Cells")
-=======
                             text: qsTr("Imperial units")
->>>>>>> 0fdf3086
                             font.weight: Font.Bold
                             font.pixelSize: 13
                             anchors.leftMargin: 8
@@ -260,7 +256,6 @@
                         visible: true
 
                         Text {
-<<<<<<< HEAD
                             text: qsTr("Ground Battery Cells")
                             font.weight: Font.Bold
                             font.pixelSize: 13
@@ -295,10 +290,7 @@
                         color: (Positioner.index % 2 == 0) ? "#8cbfd7f3" : "#00000000"
 
                         Text {
-                            text: qsTr("Imperial units")
-=======
                             text: qsTr("Language / Locale")
->>>>>>> 0fdf3086
                             font.weight: Font.Bold
                             font.pixelSize: 13
                             anchors.leftMargin: 8
@@ -347,7 +339,7 @@
                         color: (Positioner.index % 2 == 0) ? "#8cbfd7f3" : "#00000000"
 
                         Text {
-                            text: qsTr("Battery Cells")
+                            text: qsTr("Air Battery Cells")
                             font.weight: Font.Bold
                             font.pixelSize: 13
                             anchors.leftMargin: 8
