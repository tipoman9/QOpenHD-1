import QtQuick 2.12
import QtQuick.Controls 2.12
import QtQuick.Layouts 1.12
<<<<<<< HEAD
=======
import QtQuick.Controls.Material 2.12

>>>>>>> fd1289cf
import QtQuick.Dialogs 1.0

import Qt.labs.settings 1.0

import OpenHD 1.0

import "../ui" as Ui
import "elements";


/*
 * This file should be refactored in a way that isn't so fragile and verbose. The rows are
 * all manually defined and every one of them has a manually vertical offset to position it
 * inside the scroll view.
 *
 */
Item {
    Layout.fillHeight: true
    Layout.fillWidth: true

    property int rowHeight: 64
    property int elementHeight: 48

    TabBar {
        id: appSettingsBar
        height: 48
        anchors.right: parent.right
        anchors.rightMargin: 0
        anchors.left: parent.left
        anchors.leftMargin: 0
        anchors.top: parent.top
        clip: true

        TabButton {
            y: 0
            text: qsTr("General")
            width: implicitWidth
            height: 48
            font.pixelSize: 13
        }

        TabButton {
            text: qsTr("Widgets")
            width: implicitWidth
            height: 48
            font.pixelSize: 13
        }

        TabButton {
            text: qsTr("Screen")
            width: implicitWidth
            height: 48
            font.pixelSize: 13
        }

        TabButton {
            text: qsTr("Video")
            width: (EnableMainVideo || EnablePiP) ? implicitWidth : 0
            height: 48
            font.pixelSize: 13
            visible: (EnableMainVideo || EnablePiP)
        }

        TabButton {
            text: qsTr("Manage")
            width: !IsiOS ? implicitWidth : 0
            height: 48
            font.pixelSize: 13
            visible: !IsiOS

        }


        /*TabButton {
            text: qsTr("Joystick")
            width: implicitWidth
            height: 48
            font.pixelSize: 13
        }*/
    }

    StackLayout {
        id: appSettings
        anchors.top: appSettingsBar.bottom
        anchors.topMargin: 0
        anchors.right: parent.right
        anchors.rightMargin: 0
        anchors.left: parent.left
        anchors.leftMargin: 0
        anchors.bottom: parent.bottom
        anchors.bottomMargin: 0

        currentIndex: appSettingsBar.currentIndex

        ScrollView {
            id: generalView
            width: parent.width
            height: parent.height
            contentHeight: generalColumn.height

            clip: true

            Item {
                anchors.fill: parent

                Column {
                    id: generalColumn
                    spacing: 0
                    anchors.left: parent.left
                    anchors.right: parent.right

                    Rectangle {
                        width: parent.width
                        height: rowHeight
                        color: (Positioner.index % 2 == 0) ? "#8cbfd7f3" : "#00000000"

                        //color: "#8cbfd7f3"
                        Text {
                            text: qsTr("Enable Speech")
                            font.weight: Font.Bold
                            font.pixelSize: 13
                            anchors.leftMargin: 8
                            verticalAlignment: Text.AlignVCenter
                            anchors.verticalCenter: parent.verticalCenter
                            width: 224
                            height: elementHeight
                            anchors.left: parent.left
                        }

                        Switch {
                            width: 32
                            height: elementHeight
                            anchors.rightMargin: Qt.inputMethod.visible ? 96 : 36
                            anchors.right: parent.right
                            anchors.verticalCenter: parent.verticalCenter
                            checked: settings.enable_speech
                            onCheckedChanged: settings.enable_speech = checked
                        }
                    }

                    Rectangle {
                        width: parent.width
                        height: rowHeight
                        color: (Positioner.index % 2 == 0) ? "#8cbfd7f3" : "#00000000"

                        Text {
                            text: qsTr("Battery Cells")
                            font.weight: Font.Bold
                            font.pixelSize: 13
                            anchors.leftMargin: 8
                            verticalAlignment: Text.AlignVCenter
                            anchors.verticalCenter: parent.verticalCenter
                            width: 224
                            height: elementHeight
                            anchors.left: parent.left
                        }

                        SpinBox {
                            id: batteryCellspinBox
                            height: elementHeight
                            width: 210
                            font.pixelSize: 14
                            anchors.right: parent.right
                            anchors.verticalCenter: parent.verticalCenter
                            from: 1
                            to: 6
                            stepSize: 1
                            anchors.rightMargin: Qt.inputMethod.visible ? 78 : 18

                            value: settings.battery_cells
                            onValueChanged: settings.battery_cells = value
                        }
                    }

                    Rectangle {
                        width: parent.width
                        height: rowHeight
                        color: (Positioner.index % 2 == 0) ? "#8cbfd7f3" : "#00000000"

                        Text {
                            text: qsTr("Imperial units")
                            font.weight: Font.Bold
                            font.pixelSize: 13
                            anchors.leftMargin: 8
                            verticalAlignment: Text.AlignVCenter
                            anchors.verticalCenter: parent.verticalCenter
                            width: 224
                            height: elementHeight
                            anchors.left: parent.left
                        }

                        Switch {
                            width: 32
                            height: elementHeight
                            anchors.rightMargin: Qt.inputMethod.visible ? 96 : 36

                            anchors.right: parent.right
                            anchors.verticalCenter: parent.verticalCenter
                            checked: settings.enable_imperial
                            onCheckedChanged: settings.enable_imperial = checked
                        }
                    }

                    Rectangle {
                        width: parent.width
                        height: rowHeight
                        color: (Positioner.index % 2 == 0) ? "#8cbfd7f3" : "#00000000"
                        visible: EnableRC

                        Text {
                            text: qsTr("Enable RC")
                            font.weight: Font.Bold
                            font.pixelSize: 13
                            anchors.leftMargin: 8
                            verticalAlignment: Text.AlignVCenter
                            anchors.verticalCenter: parent.verticalCenter
                            width: 224
                            height: elementHeight
                            anchors.left: parent.left
                        }

                        Switch {
                            width: 32
                            height: elementHeight
                            anchors.rightMargin: Qt.inputMethod.visible ? 96 : 36

                            anchors.right: parent.right
                            anchors.verticalCenter: parent.verticalCenter
                            checked: settings.enable_rc
                            onCheckedChanged: settings.enable_rc = checked
                        }
                    }

                    Rectangle {
                        width: parent.width
                        height: rowHeight
                        color: (Positioner.index % 2 == 0) ? "#8cbfd7f3" : "#00000000"

                        Text {
                            text: qsTr("Mavlink SysID")
                            font.weight: Font.Bold
                            font.pixelSize: 13
                            anchors.leftMargin: 8
                            verticalAlignment: Text.AlignVCenter
                            anchors.verticalCenter: parent.verticalCenter
                            width: 224
                            height: elementHeight
                            anchors.left: parent.left
                        }

                        SpinBox {
                            id: mavlinkSysIDSpinBox
                            height: elementHeight
                            width: 210
                            font.pixelSize: 14
                            anchors.right: parent.right
                            anchors.verticalCenter: parent.verticalCenter
                            from: 1
                            to: 255
                            stepSize: 1
                            anchors.rightMargin: Qt.inputMethod.visible ? 78 : 18

                            value: settings.mavlink_sysid
                            onValueChanged: settings.mavlink_sysid = value
                        }
                    }


                    Rectangle {

                        width: parent.width
                        height: rowHeight
                        color: (Positioner.index % 2 == 0) ? "#8cbfd7f3" : "#00000000"
                        visible: false

                        Text {
                            text: qsTr("Language / Locale")
                            font.weight: Font.Bold
                            font.pixelSize: 13
                            anchors.leftMargin: 8
                            verticalAlignment: Text.AlignVCenter
                            anchors.verticalCenter: parent.verticalCenter
                            width: 224
                            height: elementHeight
                            anchors.left: parent.left
                        }

                        LanguageSelect {
                            id: languageSelectBox
                            height: elementHeight
                            width: 210
                            anchors.right: parent.right
                            anchors.rightMargin: Qt.inputMethod.visible ? 96 : 36
                            anchors.verticalCenter: parent.verticalCenter
                            anchors.horizontalCenter: parent.horizonatalCenter
                        }
                    }
                }
            }
        }

        ScrollView {
            id: widgetsView
            width: parent.width
            height: parent.height
            contentHeight: widgetColumn.height

            clip: true
            
            Item {
                anchors.fill: parent

                Column {
                    id: widgetColumn
                    spacing: 0
                    anchors.left: parent.left
                    anchors.right: parent.right

                    Rectangle {
                        width: parent.width
                        height: rowHeight
                        color: (Positioner.index % 2 == 0) ? "#8cbfd7f3" : "#00000000"

                        Text {
                            text: qsTr("Shape Color")
                            font.weight: Font.Bold
                            font.pixelSize: 13
                            anchors.leftMargin: 8
                            verticalAlignment: Text.AlignVCenter
                            anchors.verticalCenter: parent.verticalCenter
                            width: 224
                            height: elementHeight
                            anchors.left: parent.left
                        }


                        ColorDialog {
                            id: colorDialogShape
                            title: "Please choose a color"
                            onAccepted: {
                                settings.color_shape = colorDialogShape.color
                                colorDialogShape.close()
                            }
                            onRejected: {
                                colorDialogShape.close()
                            }
                            Component.onCompleted: visible = false
                        }

                        RoundButton {
                            //text: "Open"

                            height: elementHeight
                            anchors.right: parent.right
                            anchors.rightMargin: Qt.inputMethod.visible ? 96 : 36
                            anchors.verticalCenter: parent.verticalCenter
                            anchors.horizontalCenter: parent.horizonatalCenter
                            onClicked: colorDialogShape.open()

                            Rectangle {
                                anchors.centerIn: parent
                                width: ((parent.width<parent.height?parent.width:parent.height))-20
                                height: width
                                radius: width*0.5
                                color: settings.color_shape
                            }

                        }
                    }


                    Rectangle {
                        width: parent.width
                        height: rowHeight
                        color: (Positioner.index % 2 == 0) ? "#8cbfd7f3" : "#00000000"

                        Text {
                            text: qsTr("Glow Color")
                            font.weight: Font.Bold
                            font.pixelSize: 13
                            anchors.leftMargin: 8
                            verticalAlignment: Text.AlignVCenter
                            anchors.verticalCenter: parent.verticalCenter
                            width: 224
                            height: elementHeight
                            anchors.left: parent.left
                        }                        
                        ColorDialog {
                            id: colorDialogGlow
                            title: "Please choose a color"
                            onAccepted: {
                                settings.color_glow = colorDialogGlow.color
                                colorDialogGlow.close()
                            }
                            onRejected: {
                                colorDialogGlow.close()
                            }
                            Component.onCompleted: visible = false
                        }

                        RoundButton {
                            //text: "Open"

                            height: elementHeight
                            anchors.right: parent.right
                            anchors.rightMargin: Qt.inputMethod.visible ? 96 : 36
                            anchors.verticalCenter: parent.verticalCenter
                            anchors.horizontalCenter: parent.horizonatalCenter
                            onClicked: colorDialogGlow.open()

                            Rectangle {
                                anchors.centerIn: parent
                                width: ((parent.width<parent.height?parent.width:parent.height))-20
                                height: width
                                radius: width*0.5
                                color: settings.color_glow
                            }
                        }
                    }

                    Rectangle {
                        width: parent.width
                        height: rowHeight
                        color: (Positioner.index % 2 == 0) ? "#8cbfd7f3" : "#00000000"

                        Text {
                            text: qsTr("Text Color")
                            font.weight: Font.Bold
                            font.pixelSize: 13
                            anchors.leftMargin: 8
                            verticalAlignment: Text.AlignVCenter
                            anchors.verticalCenter: parent.verticalCenter
                            width: 224
                            height: elementHeight
                            anchors.left: parent.left
                        }                       
                        ColorDialog {
                            id: colorDialogText
                            title: "Please choose a color"
                            onAccepted: {
                                settings.color_text = colorDialogText.color
                                colorDialogText.close()
                            }
                            onRejected: {
                                colorDialogText.close()
                            }
                            Component.onCompleted: visible = false
                        }

                        RoundButton {
                            //text: "Open"

                            height: elementHeight
                            anchors.right: parent.right
                            anchors.rightMargin: Qt.inputMethod.visible ? 96 : 36
                            anchors.verticalCenter: parent.verticalCenter
                            anchors.horizontalCenter: parent.horizonatalCenter
                            onClicked: colorDialogText.open()

                            Rectangle {
                                anchors.centerIn: parent
                                width: ((parent.width<parent.height?parent.width:parent.height))-20
                                height: width
                                radius: width*0.5
                                color: settings.color_text
                            }
                        }
                    }

                    Rectangle {
                        width: parent.width
                        height: rowHeight
                        color: (Positioner.index % 2 == 0) ? "#8cbfd7f3" : "#00000000"

                        Text {
                            text: qsTr("Top/bottom bars")
                            font.weight: Font.Bold
                            font.pixelSize: 13
                            anchors.leftMargin: 8
                            verticalAlignment: Text.AlignVCenter
                            anchors.verticalCenter: parent.verticalCenter
                            width: 224
                            height: elementHeight
                            anchors.left: parent.left
                        }

                        ComboBox {
                            height: elementHeight
                            anchors.right: parent.right
                            anchors.rightMargin: Qt.inputMethod.visible ? 96 : 36
                            anchors.verticalCenter: parent.verticalCenter
                            anchors.horizontalCenter: parent.horizonatalCenter
                            width: 320
                            model: ListModel {
                                id: bar_behavior
                                ListElement { text: "Hide" ; behavior: "none" }
                                ListElement { text: "Transparent black" ; behavior: "black" }
                                ListElement { text: "Hide when drone armed" ; behavior: "disappear" }
                                ListElement { text: "Turn red when drone armed" ; behavior: "red" }

                            }
                            textRole: "text"
                            // @disable-check M223
                            Component.onCompleted: {
                                // @disable-check M223
                                for (var i = 0; i < model.count; i++) {
                                    // @disable-check M222
                                    var choice = model.get(i);
                                    // @disable-check M223
                                    if (choice.behavior == settings.bar_behavior) {
                                        currentIndex = i;
                                    }
                                }
                            }
                            onCurrentIndexChanged: {
                                    settings.bar_behavior = bar_behavior.get(currentIndex).behavior
                            }
                        }
                    }

                    Rectangle {
                        width: parent.width
                        height: rowHeight
                        color: (Positioner.index % 2 == 0) ? "#8cbfd7f3" : "#00000000"

                        Text {
                            text: qsTr("Show Downlink RSSI")
                            font.weight: Font.Bold
                            font.pixelSize: 13
                            anchors.leftMargin: 8
                            verticalAlignment: Text.AlignVCenter
                            anchors.verticalCenter: parent.verticalCenter
                            width: 224
                            height: elementHeight
                            anchors.left: parent.left
                        }

                        Switch {
                            width: 32
                            height: elementHeight
                            anchors.rightMargin: Qt.inputMethod.visible ? 96 : 36

                            anchors.right: parent.right
                            anchors.verticalCenter: parent.verticalCenter
                            checked: settings.show_downlink_rssi
                            onCheckedChanged: settings.show_downlink_rssi = checked
                        }
                    }

                    Rectangle {
                        width: parent.width
                        height: rowHeight
                        color: (Positioner.index % 2 == 0) ? "#8cbfd7f3" : "#00000000"

                        Text {
                            text: qsTr("Show Uplink RSSI")
                            font.weight: Font.Bold
                            font.pixelSize: 13
                            anchors.leftMargin: 8
                            verticalAlignment: Text.AlignVCenter
                            anchors.verticalCenter: parent.verticalCenter
                            width: 224
                            height: elementHeight
                            anchors.left: parent.left
                        }

                        Switch {
                            width: 32
                            height: elementHeight
                            anchors.rightMargin: Qt.inputMethod.visible ? 96 : 36

                            anchors.right: parent.right
                            anchors.verticalCenter: parent.verticalCenter
                            checked: settings.show_uplink_rssi
                            onCheckedChanged: settings.show_uplink_rssi = checked
                        }
                    }

                    Rectangle {
                        width: parent.width
                        height: rowHeight
                        color: (Positioner.index % 2 == 0) ? "#8cbfd7f3" : "#00000000"

                        Text {
                            text: qsTr("Show RC RSSI (not OpenHD RC)")
                            font.weight: Font.Bold
                            font.pixelSize: 13
                            anchors.leftMargin: 8
                            verticalAlignment: Text.AlignVCenter
                            anchors.verticalCenter: parent.verticalCenter
                            width: 224
                            height: elementHeight
                            anchors.left: parent.left
                        }

                        Switch {
                            width: 32
                            height: elementHeight
                            anchors.rightMargin: Qt.inputMethod.visible ? 96 : 36

                            anchors.right: parent.right
                            anchors.verticalCenter: parent.verticalCenter
                            checked: settings.show_rc_rssi
                            onCheckedChanged: settings.show_rc_rssi = checked
                        }
                    }

                    Rectangle {
                        width: parent.width
                        height: rowHeight
                        color: (Positioner.index % 2 == 0) ? "#8cbfd7f3" : "#00000000"

                        Text {
                            text: qsTr("Show Bitrate")
                            font.weight: Font.Bold
                            font.pixelSize: 13
                            anchors.leftMargin: 8
                            verticalAlignment: Text.AlignVCenter
                            anchors.verticalCenter: parent.verticalCenter
                            width: 224
                            height: elementHeight
                            anchors.left: parent.left
                        }

                        Switch {
                            width: 32
                            height: elementHeight
                            anchors.rightMargin: Qt.inputMethod.visible ? 96 : 36

                            anchors.right: parent.right
                            anchors.verticalCenter: parent.verticalCenter
                            checked: settings.show_bitrate
                            onCheckedChanged: settings.show_bitrate = checked
                        }
                    }

                    Rectangle {
                        width: parent.width
                        height: rowHeight
                        color: (Positioner.index % 2 == 0) ? "#8cbfd7f3" : "#00000000"

                        Text {
                            text: qsTr("Show GPS")
                            font.weight: Font.Bold
                            font.pixelSize: 13
                            anchors.leftMargin: 8
                            verticalAlignment: Text.AlignVCenter
                            anchors.verticalCenter: parent.verticalCenter
                            width: 224
                            height: elementHeight
                            anchors.left: parent.left
                        }

                        Switch {
                            width: 32
                            height: elementHeight
                            anchors.rightMargin: Qt.inputMethod.visible ? 96 : 36

                            anchors.right: parent.right
                            anchors.verticalCenter: parent.verticalCenter
                            checked: settings.show_gps
                            onCheckedChanged: settings.show_gps = checked
                        }
                    }

                    Rectangle {
                        width: parent.width
                        height: rowHeight
                        color: (Positioner.index % 2 == 0) ? "#8cbfd7f3" : "#00000000"

                        Text {
                            text: qsTr("Show Home Distance")
                            font.weight: Font.Bold
                            font.pixelSize: 13
                            anchors.leftMargin: 8
                            verticalAlignment: Text.AlignVCenter
                            anchors.verticalCenter: parent.verticalCenter
                            width: 224
                            height: elementHeight
                            anchors.left: parent.left
                        }

                        Switch {
                            width: 32
                            height: elementHeight
                            anchors.rightMargin: Qt.inputMethod.visible ? 96 : 36

                            anchors.right: parent.right
                            anchors.verticalCenter: parent.verticalCenter
                            checked: settings.show_home_distance
                            onCheckedChanged: settings.show_home_distance = checked
                        }
                    }

                    Rectangle {
                        width: parent.width
                        height: rowHeight
                        color: (Positioner.index % 2 == 0) ? "#8cbfd7f3" : "#00000000"

                        Text {
                            text: qsTr("Show Flight Timer")
                            font.weight: Font.Bold
                            font.pixelSize: 13
                            anchors.leftMargin: 8
                            verticalAlignment: Text.AlignVCenter
                            anchors.verticalCenter: parent.verticalCenter
                            width: 224
                            height: elementHeight
                            anchors.left: parent.left
                        }

                        Switch {
                            width: 32
                            height: elementHeight
                            anchors.rightMargin: Qt.inputMethod.visible ? 96 : 36

                            anchors.right: parent.right
                            anchors.verticalCenter: parent.verticalCenter
                            checked: settings.show_flight_timer
                            onCheckedChanged: settings.show_flight_timer = checked
                        }
                    }

                    Rectangle {
                        width: parent.width
                        height: rowHeight
                        color: (Positioner.index % 2 == 0) ? "#8cbfd7f3" : "#00000000"

                        Text {
                            text: qsTr("Show Flight Mode")
                            font.weight: Font.Bold
                            font.pixelSize: 13
                            anchors.leftMargin: 8
                            verticalAlignment: Text.AlignVCenter
                            anchors.verticalCenter: parent.verticalCenter
                            width: 224
                            height: elementHeight
                            anchors.left: parent.left
                        }

                        Switch {
                            width: 32
                            height: elementHeight
                            anchors.rightMargin: Qt.inputMethod.visible ? 96 : 36

                            anchors.right: parent.right
                            anchors.verticalCenter: parent.verticalCenter
                            checked: settings.show_flight_mode
                            onCheckedChanged: settings.show_flight_mode = checked
                        }
                    }

                    Rectangle {
                        width: parent.width
                        height: rowHeight
                        color: (Positioner.index % 2 == 0) ? "#8cbfd7f3" : "#00000000"

                        Text {
                            text: qsTr("Show Flight Controller Temperature")
                            font.weight: Font.Bold
                            font.pixelSize: 13
                            anchors.leftMargin: 8
                            verticalAlignment: Text.AlignVCenter
                            anchors.verticalCenter: parent.verticalCenter
                            width: 224
                            height: elementHeight
                            anchors.left: parent.left
                        }

                        Switch {
                            width: 32
                            height: elementHeight
                            anchors.rightMargin: Qt.inputMethod.visible ? 96 : 36

                            anchors.right: parent.right
                            anchors.verticalCenter: parent.verticalCenter
                            checked: settings.show_fc_temp
                            onCheckedChanged: settings.show_fc_temp = checked
                        }
                    }

                    Rectangle {
                        width: parent.width
                        height: rowHeight
                        color: (Positioner.index % 2 == 0) ? "#8cbfd7f3" : "#00000000"

                        Text {
                            text: qsTr("Show Ground Status")
                            font.weight: Font.Bold
                            font.pixelSize: 13
                            anchors.leftMargin: 8
                            verticalAlignment: Text.AlignVCenter
                            anchors.verticalCenter: parent.verticalCenter
                            width: 224
                            height: elementHeight
                            anchors.left: parent.left
                        }

                        Switch {
                            width: 32
                            height: elementHeight
                            anchors.rightMargin: Qt.inputMethod.visible ? 96 : 36

                            anchors.right: parent.right
                            anchors.verticalCenter: parent.verticalCenter
                            checked: settings.show_ground_status
                            onCheckedChanged: settings.show_ground_status = checked
                        }
                    }

                    Rectangle {
                        width: parent.width
                        height: rowHeight
                        color: (Positioner.index % 2 == 0) ? "#8cbfd7f3" : "#00000000"

                        Text {
                            text: qsTr("Show Air Status")
                            font.weight: Font.Bold
                            font.pixelSize: 13
                            anchors.leftMargin: 8
                            verticalAlignment: Text.AlignVCenter
                            anchors.verticalCenter: parent.verticalCenter
                            width: 224
                            height: elementHeight
                            anchors.left: parent.left
                        }

                        Switch {
                            width: 32
                            height: elementHeight
                            anchors.rightMargin: Qt.inputMethod.visible ? 96 : 36

                            anchors.right: parent.right
                            anchors.verticalCenter: parent.verticalCenter
                            checked: settings.show_air_status
                            onCheckedChanged: settings.show_air_status = checked
                        }
                    }

                    Rectangle {
                        width: parent.width
                        height: rowHeight
                        color: (Positioner.index % 2 == 0) ? "#8cbfd7f3" : "#00000000"

                        Text {
                            text: qsTr("Show Air Battery")
                            font.weight: Font.Bold
                            font.pixelSize: 13
                            anchors.leftMargin: 8
                            verticalAlignment: Text.AlignVCenter
                            anchors.verticalCenter: parent.verticalCenter
                            width: 224
                            height: elementHeight
                            anchors.left: parent.left
                        }

                        Switch {
                            width: 32
                            height: elementHeight
                            anchors.rightMargin: Qt.inputMethod.visible ? 96 : 36

                            anchors.right: parent.right
                            anchors.verticalCenter: parent.verticalCenter
                            checked: settings.show_air_battery
                            onCheckedChanged: settings.show_air_battery = checked
                        }
                    }

                    Rectangle {
                        width: parent.width
                        height: rowHeight
                        color: (Positioner.index % 2 == 0) ? "#8cbfd7f3" : "#00000000"

                        Text {
                            text: qsTr("Show mAh")
                            font.weight: Font.Bold
                            font.pixelSize: 13
                            anchors.leftMargin: 8
                            verticalAlignment: Text.AlignVCenter
                            anchors.verticalCenter: parent.verticalCenter
                            width: 224
                            height: elementHeight
                            anchors.left: parent.left
                        }

                        Switch {
                            width: 32
                            height: elementHeight
                            anchors.rightMargin: Qt.inputMethod.visible ? 96 : 36

                            anchors.right: parent.right
                            anchors.verticalCenter: parent.verticalCenter
                            checked: settings.show_flight_mah
                            onCheckedChanged: settings.show_flight_mah = checked
                        }
                    }

                    Rectangle {
                        width: parent.width
                        height: rowHeight
                        color: (Positioner.index % 2 == 0) ? "#8cbfd7f3" : "#00000000"

                        Text {
                            text: qsTr("Show Total Flight Distance")
                            font.weight: Font.Bold
                            font.pixelSize: 13
                            anchors.leftMargin: 8
                            verticalAlignment: Text.AlignVCenter
                            anchors.verticalCenter: parent.verticalCenter
                            width: 224
                            height: elementHeight
                            anchors.left: parent.left
                        }

                        Switch {
                            width: 32
                            height: elementHeight
                            anchors.rightMargin: Qt.inputMethod.visible ? 96 : 36

                            anchors.right: parent.right
                            anchors.verticalCenter: parent.verticalCenter
                            checked: settings.show_flight_distance
                            onCheckedChanged: settings.show_flight_distance = checked
                        }
                    }

                    Rectangle {
                        width: parent.width
                        height: rowHeight
                        color: (Positioner.index % 2 == 0) ? "#8cbfd7f3" : "#00000000"

                        Text {
                            text: qsTr("Show log messages on-screen")
                            font.weight: Font.Bold
                            font.pixelSize: 13
                            anchors.leftMargin: 8
                            verticalAlignment: Text.AlignVCenter
                            anchors.verticalCenter: parent.verticalCenter
                            width: 224
                            height: elementHeight
                            anchors.left: parent.left
                        }

                        Switch {
                            width: 32
                            height: elementHeight
                            anchors.rightMargin: Qt.inputMethod.visible ? 96 : 36

                            anchors.right: parent.right
                            anchors.verticalCenter: parent.verticalCenter
                            checked: settings.show_message_hud
                            onCheckedChanged: settings.show_message_hud = checked
                        }
                    }

                    Rectangle {
                        width: parent.width
                        height: rowHeight
                        color: (Positioner.index % 2 == 0) ? "#8cbfd7f3" : "#00000000"

                        Text {
                            text: qsTr("Show Horizon")
                            font.weight: Font.Bold
                            font.pixelSize: 13
                            anchors.leftMargin: 8
                            verticalAlignment: Text.AlignVCenter
                            anchors.verticalCenter: parent.verticalCenter
                            width: 224
                            height: elementHeight
                            anchors.left: parent.left
                        }

                        Switch {
                            width: 32
                            height: elementHeight
                            anchors.rightMargin: Qt.inputMethod.visible ? 96 : 36

                            anchors.right: parent.right
                            anchors.verticalCenter: parent.verticalCenter
                            checked: settings.show_horizon
                            onCheckedChanged: settings.show_horizon = checked
                        }
                    }

                    Rectangle {
                        width: parent.width
                        height: rowHeight
                        color: (Positioner.index % 2 == 0) ? "#8cbfd7f3" : "#00000000"

                        Text {
                            text: qsTr("Show Flight Path Vector")
                            font.weight: Font.Bold
                            font.pixelSize: 13
                            anchors.leftMargin: 8
                            verticalAlignment: Text.AlignVCenter
                            anchors.verticalCenter: parent.verticalCenter
                            width: 224
                            height: elementHeight
                            anchors.left: parent.left
                        }

                        Switch {
                            width: 32
                            height: elementHeight
                            anchors.rightMargin: Qt.inputMethod.visible ? 96 : 36

                            anchors.right: parent.right
                            anchors.verticalCenter: parent.verticalCenter
                            checked: settings.show_fpv
                            onCheckedChanged: settings.show_fpv = checked
                        }
                    }

                    Rectangle {
                        width: parent.width
                        height: rowHeight
                        color: (Positioner.index % 2 == 0) ? "#8cbfd7f3" : "#00000000"

                        Text {
                            text: qsTr("Show Altitude")
                            font.weight: Font.Bold
                            font.pixelSize: 13
                            anchors.leftMargin: 8
                            verticalAlignment: Text.AlignVCenter
                            anchors.verticalCenter: parent.verticalCenter
                            width: 224
                            height: elementHeight
                            anchors.left: parent.left
                        }

                        Switch {
                            width: 32
                            height: elementHeight
                            anchors.rightMargin: Qt.inputMethod.visible ? 96 : 36

                            anchors.right: parent.right
                            anchors.verticalCenter: parent.verticalCenter
                            checked: settings.show_altitude
                            onCheckedChanged: settings.show_altitude = checked
                        }
                    }

                    Rectangle {
                        width: parent.width
                        height: rowHeight
                        color: (Positioner.index % 2 == 0) ? "#8cbfd7f3" : "#00000000"

                        Text {
                            text: qsTr("Show Speed")
                            font.weight: Font.Bold
                            font.pixelSize: 13
                            anchors.leftMargin: 8
                            verticalAlignment: Text.AlignVCenter
                            anchors.verticalCenter: parent.verticalCenter
                            width: 224
                            height: elementHeight
                            anchors.left: parent.left
                        }

                        Switch {
                            width: 32
                            height: elementHeight
                            anchors.rightMargin: Qt.inputMethod.visible ? 96 : 36

                            anchors.right: parent.right
                            anchors.verticalCenter: parent.verticalCenter
                            checked: settings.show_speed
                            onCheckedChanged: settings.show_speed = checked
                        }
                    }

                    Rectangle {
                        width: parent.width
                        height: rowHeight
                        color: (Positioner.index % 2 == 0) ? "#8cbfd7f3" : "#00000000"

                        Text {
                            text: qsTr("Show Second Speed")
                            font.weight: Font.Bold
                            font.pixelSize: 13
                            anchors.leftMargin: 8
                            verticalAlignment: Text.AlignVCenter
                            anchors.verticalCenter: parent.verticalCenter
                            width: 224
                            height: elementHeight
                            anchors.left: parent.left
                        }

                        Switch {
                            width: 32
                            height: elementHeight
                            anchors.rightMargin: Qt.inputMethod.visible ? 96 : 36

                            anchors.right: parent.right
                            anchors.verticalCenter: parent.verticalCenter
                            checked: settings.show_speed_second
                            onCheckedChanged: settings.show_speed_second = checked
                        }
                    }

                    Rectangle {
                        width: parent.width
                        height: rowHeight
                        color: (Positioner.index % 2 == 0) ? "#8cbfd7f3" : "#00000000"

                        Text {
                            text: qsTr("Show Heading")
                            font.weight: Font.Bold
                            font.pixelSize: 13
                            anchors.leftMargin: 8
                            verticalAlignment: Text.AlignVCenter
                            anchors.verticalCenter: parent.verticalCenter
                            width: 224
                            height: elementHeight
                            anchors.left: parent.left
                        }

                        Switch {
                            width: 32
                            height: elementHeight
                            anchors.rightMargin: Qt.inputMethod.visible ? 96 : 36

                            anchors.right: parent.right
                            anchors.verticalCenter: parent.verticalCenter
                            checked: settings.show_heading
                            onCheckedChanged: settings.show_heading = checked
                        }
                    }

                    Rectangle {
                        width: parent.width
                        height: rowHeight
                        color: (Positioner.index % 2 == 0) ? "#8cbfd7f3" : "#00000000"

                        Text {
                            text: qsTr("Show Second Altitude")
                            font.weight: Font.Bold
                            font.pixelSize: 13
                            anchors.leftMargin: 8
                            verticalAlignment: Text.AlignVCenter
                            anchors.verticalCenter: parent.verticalCenter
                            width: 224
                            height: elementHeight
                            anchors.left: parent.left
                        }

                        Switch {
                            width: 32
                            height: elementHeight
                            anchors.rightMargin: Qt.inputMethod.visible ? 96 : 36

                            anchors.right: parent.right
                            anchors.verticalCenter: parent.verticalCenter
                            checked: settings.show_altitude_second
                            onCheckedChanged: settings.show_altitude_second = checked
                        }
                    }

                    Rectangle {
                        width: parent.width
                        height: rowHeight
                        color: (Positioner.index % 2 == 0) ? "#8cbfd7f3" : "#00000000"

                        Text {
                            text: qsTr("Show Bank Angle Indicator")
                            font.weight: Font.Bold
                            font.pixelSize: 13
                            anchors.leftMargin: 8
                            verticalAlignment: Text.AlignVCenter
                            anchors.verticalCenter: parent.verticalCenter
                            width: 224
                            height: elementHeight
                            anchors.left: parent.left
                        }

                        Switch {
                            width: 32
                            height: elementHeight
                            anchors.rightMargin: Qt.inputMethod.visible ? 96 : 36

                            anchors.right: parent.right
                            anchors.verticalCenter: parent.verticalCenter
                            checked: settings.show_roll
                            onCheckedChanged: settings.show_roll = checked
                        }
                    }

                    Rectangle {
                        width: parent.width
                        height: rowHeight
                        color: (Positioner.index % 2 == 0) ? "#8cbfd7f3" : "#00000000"

                        Text {
                            text: qsTr("Show Home Arrow")
                            font.weight: Font.Bold
                            font.pixelSize: 13
                            anchors.leftMargin: 8
                            verticalAlignment: Text.AlignVCenter
                            anchors.verticalCenter: parent.verticalCenter
                            width: 224
                            height: elementHeight
                            anchors.left: parent.left
                        }

                        Switch {
                            width: 32
                            height: elementHeight
                            anchors.rightMargin: Qt.inputMethod.visible ? 96 : 36

                            anchors.right: parent.right
                            anchors.verticalCenter: parent.verticalCenter
                            checked: settings.show_arrow
                            onCheckedChanged: settings.show_arrow = checked
                        }
                    }

                    Rectangle {
                        width: parent.width
                        height: rowHeight
                        color: (Positioner.index % 2 == 0) ? "#8cbfd7f3" : "#00000000"

                        Text {
                            text: qsTr("Show Map")
                            font.weight: Font.Bold
                            font.pixelSize: 13
                            anchors.leftMargin: 8
                            verticalAlignment: Text.AlignVCenter
                            anchors.verticalCenter: parent.verticalCenter
                            width: 224
                            height: elementHeight
                            anchors.left: parent.left
                        }

                        Switch {
                            width: 32
                            height: elementHeight
                            anchors.rightMargin: Qt.inputMethod.visible ? 96 : 36

                            anchors.right: parent.right
                            anchors.verticalCenter: parent.verticalCenter
                            checked: settings.show_map
                            onCheckedChanged: settings.show_map = checked
                        }
                    }

                    Rectangle {
                        width: parent.width
                        height: rowHeight
                        color: (Positioner.index % 2 == 0) ? "#8cbfd7f3" : "#00000000"

                        Text {
                            text: qsTr("Show Throttle")
                            font.weight: Font.Bold
                            font.pixelSize: 13
                            anchors.leftMargin: 8
                            verticalAlignment: Text.AlignVCenter
                            anchors.verticalCenter: parent.verticalCenter
                            width: 224
                            height: elementHeight
                            anchors.left: parent.left
                        }

                        Switch {
                            width: 32
                            height: elementHeight
                            anchors.rightMargin: Qt.inputMethod.visible ? 96 : 36

                            anchors.right: parent.right
                            anchors.verticalCenter: parent.verticalCenter
                            checked: settings.show_throttle
                            onCheckedChanged: settings.show_throttle = checked
                        }
                    }

                    Rectangle {
                        width: parent.width
                        height: rowHeight
                        color: (Positioner.index % 2 == 0) ? "#8cbfd7f3" : "#00000000"

                        Text {
                            text: qsTr("Show Control Inputs")
                            font.weight: Font.Bold
                            font.pixelSize: 13
                            anchors.leftMargin: 8
                            verticalAlignment: Text.AlignVCenter
                            anchors.verticalCenter: parent.verticalCenter
                            width: 224
                            height: elementHeight
                            anchors.left: parent.left
                        }

                        Switch {
                            width: 32
                            height: elementHeight
                            anchors.rightMargin: Qt.inputMethod.visible ? 96 : 36

                            anchors.right: parent.right
                            anchors.verticalCenter: parent.verticalCenter
                            checked: settings.show_control
                            onCheckedChanged: settings.show_control = checked
                        }
                    }

                    Rectangle {
                        width: parent.width
                        height: rowHeight
                        color: (Positioner.index % 2 == 0) ? "#8cbfd7f3" : "#00000000"

                        Text {
                            text: qsTr("Show GPIO")
                            font.weight: Font.Bold
                            font.pixelSize: 13
                            anchors.leftMargin: 8
                            verticalAlignment: Text.AlignVCenter
                            anchors.verticalCenter: parent.verticalCenter
                            width: 224
                            height: elementHeight
                            anchors.left: parent.left
                        }

                        Switch {
                            width: 32
                            height: elementHeight
                            anchors.rightMargin: Qt.inputMethod.visible ? 96 : 36

                            anchors.right: parent.right
                            anchors.verticalCenter: parent.verticalCenter
                            checked: settings.show_gpio
                            onCheckedChanged: settings.show_gpio = checked
                        }
                    }

                    Rectangle {
                        width: parent.width
                        height: rowHeight
                        color: (Positioner.index % 2 == 0) ? "#8cbfd7f3" : "#00000000"

                        Text {
                            text: qsTr("Show Vibration")
                            font.weight: Font.Bold
                            font.pixelSize: 13
                            anchors.leftMargin: 8
                            verticalAlignment: Text.AlignVCenter
                            anchors.verticalCenter: parent.verticalCenter
                            width: 224
                            height: elementHeight
                            anchors.left: parent.left
                        }

                        Switch {
                            width: 32
                            height: elementHeight
                            anchors.rightMargin: Qt.inputMethod.visible ? 96 : 36

                            anchors.right: parent.right
                            anchors.verticalCenter: parent.verticalCenter
                            checked: settings.show_vibration
                            onCheckedChanged: settings.show_vibration = checked
                        }
                    }

                    Rectangle {
                        width: parent.width
                        height: rowHeight
                        color: (Positioner.index % 2 == 0) ? "#8cbfd7f3" : "#00000000"

                        Text {
                            text: qsTr("Show Vertical Speed")
                            font.weight: Font.Bold
                            font.pixelSize: 13
                            anchors.leftMargin: 8
                            verticalAlignment: Text.AlignVCenter
                            anchors.verticalCenter: parent.verticalCenter
                            width: 224
                            height: elementHeight
                            anchors.left: parent.left
                        }

                        Switch {
                            width: 32
                            height: elementHeight
                            anchors.rightMargin: Qt.inputMethod.visible ? 96 : 36

                            anchors.right: parent.right
                            anchors.verticalCenter: parent.verticalCenter
                            checked: settings.show_vsi
                            onCheckedChanged: settings.show_vsi = checked
                        }
                    }
                    Rectangle {
                        width: parent.width
                        height: rowHeight
                        color: (Positioner.index % 2 == 0) ? "#8cbfd7f3" : "#00000000"

                        Text {
                            text: qsTr("Show Wind (Experimental)")
                            font.weight: Font.Bold
                            font.pixelSize: 13
                            anchors.leftMargin: 8
                            verticalAlignment: Text.AlignVCenter
                            anchors.verticalCenter: parent.verticalCenter
                            width: 224
                            height: elementHeight
                            anchors.left: parent.left
                        }

                        Switch {
                            width: 32
                            height: elementHeight
                            anchors.rightMargin: Qt.inputMethod.visible ? 96 : 36

                            anchors.right: parent.right
                            anchors.verticalCenter: parent.verticalCenter
                            checked: settings.show_wind
                            onCheckedChanged: settings.show_wind = checked
                        }
                    }

                    Rectangle {
                        width: parent.width
                        height: rowHeight
                        color: (Positioner.index % 2 == 0) ? "#8cbfd7f3" : "#00000000"
                        visible: EnableADSB

                        Text {
                            text: "Show ADS-B Traffic"
                            font.weight: Font.Bold
                            font.pixelSize: 13
                            anchors.leftMargin: 8
                            verticalAlignment: Text.AlignVCenter
                            anchors.verticalCenter: parent.verticalCenter
                            width: 224
                            height: elementHeight
                            anchors.left: parent.left
                        }

                        Switch {
                            width: 32
                            height: elementHeight
                            anchors.rightMargin: Qt.inputMethod.visible ? 96 : 36

                            anchors.right: parent.right
                            anchors.verticalCenter: parent.verticalCenter
                            checked: settings.show_adsb
                            onCheckedChanged: {
                                settings.show_adsb = checked;
                            }
                        }
                    }
                    Rectangle {
                        width: parent.width
                        height: rowHeight
                        color: (Positioner.index % 2 == 0) ? "#8cbfd7f3" : "#00000000"
                        visible: EnableBlackbox


                        Text {
                            text: "Show BlackBox"
                            font.weight: Font.Bold
                            font.pixelSize: 13
                            anchors.leftMargin: 8
                            verticalAlignment: Text.AlignVCenter
                            anchors.verticalCenter: parent.verticalCenter
                            width: 224
                            height: elementHeight
                            anchors.left: parent.left
                        }

                        Switch {
                            width: 32
                            height: elementHeight
                            anchors.rightMargin: Qt.inputMethod.visible ? 96 : 36

                            anchors.right: parent.right
                            anchors.verticalCenter: parent.verticalCenter
                            checked: settings.show_blackbox
                            onCheckedChanged: {
                                settings.show_blackbox = checked;
                            }
                        }
                    }
                    Rectangle {
                        width: parent.width
                        height: rowHeight
                        color: (Positioner.index % 2 == 0) ? "#8cbfd7f3" : "#00000000"


                        Text {
                            text: "Show Servos"
                            font.weight: Font.Bold
                            font.pixelSize: 13
                            anchors.leftMargin: 8
                            verticalAlignment: Text.AlignVCenter
                            anchors.verticalCenter: parent.verticalCenter
                            width: 224
                            height: elementHeight
                            anchors.left: parent.left
                        }

                        Switch {
                            width: 32
                            height: elementHeight
                            anchors.rightMargin: Qt.inputMethod.visible ? 96 : 36

                            anchors.right: parent.right
                            anchors.verticalCenter: parent.verticalCenter
                            checked: settings.show_servos
                            onCheckedChanged: {
                                settings.show_servos = checked;
                            }
                        }
                    }
                    Rectangle {
                        width: parent.width
                        height: rowHeight
                        color: (Positioner.index % 2 == 0) ? "#8cbfd7f3" : "#00000000"
                        visible: EnableExampleWidget

                        Text {
                            text: qsTr("Show example widget")
                            font.weight: Font.Bold
                            font.pixelSize: 13
                            anchors.leftMargin: 8
                            verticalAlignment: Text.AlignVCenter
                            anchors.verticalCenter: parent.verticalCenter
                            width: 224
                            height: elementHeight
                            anchors.left: parent.left
                        }

                        Switch {
                            width: 32
                            height: elementHeight
                            anchors.rightMargin: Qt.inputMethod.visible ? 96 : 36

                            anchors.right: parent.right
                            anchors.verticalCenter: parent.verticalCenter
                            checked: settings.show_example_widget
                            onCheckedChanged: settings.show_example_widget = checked
                        }
                    }
                }
            }
        }

        ScrollView {
            id: screenView
            width: parent.width
            height: parent.height
            contentHeight: piColumn.height

            clip: true

            Item {
                anchors.fill: parent

                Column {
                    id: piColumn
                    spacing: 0
                    anchors.left: parent.left
                    anchors.right: parent.right

                    Rectangle {
                        width: parent.width
                        height: rowHeight
                        color: (Positioner.index % 2 == 0) ? "#8cbfd7f3" : "#00000000"

                        Text {
                            text: qsTr("Screen Scale")
                            font.weight: Font.Bold
                            font.pixelSize: 13
                            anchors.leftMargin: 8
                            verticalAlignment: Text.AlignVCenter
                            anchors.verticalCenter: parent.verticalCenter
                            width: 224
                            height: elementHeight
                            anchors.left: parent.left
                        }

                        Text {
                            text: Number(settings.global_scale).toLocaleString(Qt.locale(), 'f', 1) + "x";
                            font.pixelSize: 16
                            anchors.right: screenScaleSpinBox.left
                            anchors.rightMargin: 12
                            verticalAlignment: Text.AlignVCenter
                            anchors.verticalCenter: parent.verticalCenter
                            width: 32
                            height: elementHeight

                        }

                        Slider {
                            id: screenScaleSpinBox
                            height: elementHeight
                            width: 210
                            font.pixelSize: 14
                            anchors.right: parent.right
                            anchors.verticalCenter: parent.verticalCenter
                            to : 2.0
                            from : 1.0

                            anchors.rightMargin: Qt.inputMethod.visible ? 78 : 18
                            value: settings.global_scale

                            // @disable-check M223
                            onValueChanged: {
                                // @disable-check M222
                                settings.global_scale = value
                            }
                        }
                    }

                    Rectangle {
                        width: parent.width
                        height: rowHeight
                        color: (Positioner.index % 2 == 0) ? "#8cbfd7f3" : "#00000000"
                        visible: OpenHDPi.is_raspberry_pi

                        Text {
                            text: qsTr("Brightness")
                            font.weight: Font.Bold
                            font.pixelSize: 13
                            anchors.leftMargin: 8
                            verticalAlignment: Text.AlignVCenter
                            anchors.verticalCenter: parent.verticalCenter
                            width: 224
                            height: elementHeight
                            anchors.left: parent.left
                        }

                        SpinBox {
                            id: screenBrightnessSpinBox
                            height: elementHeight
                            width: 210
                            font.pixelSize: 14
                            anchors.right: parent.right
                            anchors.verticalCenter: parent.verticalCenter
                            from: 0
                            to: 255
                            stepSize: 5
                            anchors.rightMargin: Qt.inputMethod.visible ? 78 : 18

                            Component.onCompleted: value = OpenHDPi.brightness
                            // @disable-check M223
                            onValueChanged: {
                                OpenHDPi.brightness = value
                                // @disable-check M222
                                settings.setValue("brightness", value)
                            }
                        }


                    }
                }
            }
        }

        ScrollView {
            id: videoView
            width: parent.width
            height: parent.height
            contentHeight: videoColumn.height

            clip: true
            visible: EnableMainVideo || EnablePiP


            Item {
                anchors.fill: parent

                Column {
                    id: videoColumn
                    spacing: 0
                    anchors.left: parent.left
                    anchors.right: parent.right

                    Rectangle {
                        width: parent.width
                        height: rowHeight
                        color: (Positioner.index % 2 == 0) ? "#8cbfd7f3" : "#00000000"
                        visible: EnableGStreamer

                        Text {
                            text: qsTr("Always use software video decoder")
                            font.weight: Font.Bold
                            font.pixelSize: 13
                            anchors.leftMargin: 8
                            verticalAlignment: Text.AlignVCenter
                            anchors.verticalCenter: parent.verticalCenter
                            width: 224
                            height: elementHeight
                            anchors.left: parent.left
                        }

                        Switch {
                            width: 32
                            height: elementHeight
                            anchors.rightMargin: Qt.inputMethod.visible ? 96 : 36

                            anchors.right: parent.right
                            anchors.verticalCenter: parent.verticalCenter
                            checked: settings.enable_software_video_decoder
                            onCheckedChanged: settings.enable_software_video_decoder = checked
                        }
                    }

                    Rectangle {
                        width: parent.width
                        height: rowHeight
                        color: (Positioner.index % 2 == 0) ? "#8cbfd7f3" : "#00000000"
                        visible: EnablePiP

                        Text {
                            text: qsTr("Enable PiP")
                            font.weight: Font.Bold
                            font.pixelSize: 13
                            anchors.leftMargin: 8
                            verticalAlignment: Text.AlignVCenter
                            anchors.verticalCenter: parent.verticalCenter
                            width: 224
                            height: elementHeight
                            anchors.left: parent.left
                        }

                        Switch {
                            width: 32
                            height: elementHeight
                            anchors.rightMargin: Qt.inputMethod.visible ? 96 : 36

                            anchors.right: parent.right
                            anchors.verticalCenter: parent.verticalCenter
                            checked: settings.show_pip_video
                            onCheckedChanged: settings.show_pip_video = checked
                        }
                    }

                    Rectangle {
                        width: parent.width
                        height: rowHeight
                        color: (Positioner.index % 2 == 0) ? "#8cbfd7f3" : "#00000000"

                        Text {
                            text: qsTr("Enable LTE")
                            font.weight: Font.Bold
                            font.pixelSize: 13
                            anchors.leftMargin: 8
                            verticalAlignment: Text.AlignVCenter
                            anchors.verticalCenter: parent.verticalCenter
                            width: 224
                            height: elementHeight
                            anchors.left: parent.left
                        }

                        Switch {
                            width: 32
                            height: elementHeight
                            anchors.rightMargin: Qt.inputMethod.visible ? 96 : 36

                            anchors.right: parent.right
                            anchors.verticalCenter: parent.verticalCenter
                            checked: settings.enable_lte_video
                            onCheckedChanged: settings.enable_lte_video = checked
                        }
                    }

                    Rectangle {
                        width: parent.width
                        height: rowHeight
                        color: (Positioner.index % 2 == 0) ? "#8cbfd7f3" : "#00000000"
                        visible: EnableMainVideo

                        Text {
                            text: qsTr("Hide warning watermark")
                            font.weight: Font.Bold
                            font.pixelSize: 13
                            anchors.leftMargin: 8
                            verticalAlignment: Text.AlignVCenter
                            anchors.verticalCenter: parent.verticalCenter
                            width: 224
                            height: elementHeight
                            anchors.left: parent.left
                        }

                        Switch {
                            width: 32
                            height: elementHeight
                            anchors.rightMargin: Qt.inputMethod.visible ? 96 : 36

                            anchors.right: parent.right
                            anchors.verticalCenter: parent.verticalCenter
                            checked: settings.hide_watermark
                            onCheckedChanged: settings.hide_watermark = checked
                        }
                    }

                    Rectangle {
                        width: parent.width
                        height: rowHeight
                        color: (Positioner.index % 2 == 0) ? "#8cbfd7f3" : "#00000000"
                        visible: false

                        Text {
                            text: qsTr("Enable stereo mode")
                            font.weight: Font.Bold
                            font.pixelSize: 13
                            anchors.leftMargin: 8
                            verticalAlignment: Text.AlignVCenter
                            anchors.verticalCenter: parent.verticalCenter
                            width: 224
                            height: elementHeight
                            anchors.left: parent.left
                        }

                        Switch {
                            width: 32
                            height: elementHeight
                            anchors.rightMargin: Qt.inputMethod.visible ? 96 : 36

                            anchors.right: parent.right
                            anchors.verticalCenter: parent.verticalCenter
                            checked: settings.stereo_enable
                            onCheckedChanged: settings.stereo_enable = checked
                        }
                    }

                    Rectangle {
                        width: parent.width
                        height: rowHeight
                        color: (Positioner.index % 2 == 0) ? "#8cbfd7f3" : "#00000000"
                        visible: settings.stereo_enable && false

                        Text {
                            text: qsTr("Stereo OSD mode")
                            font.weight: Font.Bold
                            font.pixelSize: 13
                            anchors.leftMargin: 8
                            verticalAlignment: Text.AlignVCenter
                            anchors.verticalCenter: parent.verticalCenter
                            width: 224
                            height: elementHeight
                            anchors.left: parent.left
                        }

                        ComboBox {
                            id: stereoDropdown
                            height: elementHeight
                            width: 320
                            anchors.right: parent.right
                            anchors.rightMargin: Qt.inputMethod.visible ? 96 : 36
                            anchors.verticalCenter: parent.verticalCenter
                            anchors.horizontalCenter: parent.horizonatalCenter
                            model: ListModel {
                                id: stereo_list_model
                                ListElement { text: "Side by side (no lens correction)"; mode: 0  }
                                ListElement { text: "Google Daydream"; mode: 1 }
                            }
                            textRole: "text"
                            // @disable-check M223
                            Component.onCompleted: {
                                // @disable-check M223
                                for (var i = 0; i < model.count; i++) {
                                    // @disable-check M222
                                    var choice = model.get(i);
                                    // @disable-check M223
                                    if (choice.mode == settings.stereo_mode) {
                                        currentIndex = i;
                                    }
                                }
                            }
                            onActivated: {
                                settings.stereo_mode = stereo_list_model.get(currentIndex).mode
                            }
                        }
                    }
                }
            }
        }

        ScrollView {
            id: manageView
            width: parent.width
            height: parent.height
            contentHeight: manageColumn.height

            clip: true

            Item {
                anchors.fill: parent

                Column {
                    id: manageColumn
                    spacing: 0
                    anchors.left: parent.left
                    anchors.right: parent.right

                    Rectangle {
                        width: parent.width
                        height: rowHeight
                        color: (Positioner.index % 2 == 0) ? "#8cbfd7f3" : "#00000000"
                        visible: !IsRaspPi

                        Text {
                            text: qsTr("Load settings from file")
                            font.weight: Font.Bold
                            font.pixelSize: 13
                            anchors.leftMargin: 8
                            verticalAlignment: Text.AlignVCenter
                            anchors.verticalCenter: parent.verticalCenter
                            width: 224
                            height: elementHeight
                            anchors.left: parent.left
                        }

                        Button {
                            width: 128
                            height: elementHeight
                            anchors.rightMargin: Qt.inputMethod.visible ? 96 : 36

                            anchors.right: parent.right
                            anchors.verticalCenter: parent.verticalCenter
                            text: qsTr("Load")
                            onClicked: {
                                fileDialog.open();
                            }
                        }

                        FileDialog {
                            id: fileDialog
                            title: qsTr("Select settings file")
                            folder: shortcuts.home
                            selectMultiple: false
                            selectFolder: false
                            defaultSuffix: "conf"
                            onAccepted: {
                                ManageSettings.loadSettingsFile(fileDialog.fileUrl);
                                settings.sync();
                            }
                            onRejected: {
                                console.log("Canceled")
                            }
                        }
                    }

                    Rectangle {
                        width: parent.width
                        height: rowHeight
                        color: (Positioner.index % 2 == 0) ? "#8cbfd7f3" : "#00000000"
                        visible: !IsRaspPi

                        Text {
                            text: qsTr("Save settings to file")
                            font.weight: Font.Bold
                            font.pixelSize: 13
                            anchors.leftMargin: 8
                            verticalAlignment: Text.AlignVCenter
                            anchors.verticalCenter: parent.verticalCenter
                            width: 224
                            height: elementHeight
                            anchors.left: parent.left
                        }

                        Button {
                            width: 128
                            height: elementHeight
                            anchors.rightMargin: Qt.inputMethod.visible ? 96 : 36

                            anchors.right: parent.right
                            anchors.verticalCenter: parent.verticalCenter
                            text: qsTr("Save")
                            onClicked: {
                                saveDialog.open();
                            }
                        }

                        FileDialog {
                            id: saveDialog
                            title: qsTr("Select location")
                            folder: shortcuts.home + "/qopenhd.conf";
                            selectMultiple: false
                            selectFolder: false
                            selectExisting: false

                            onAccepted: {
                                console.log("Sa: " + saveDialog.fileUrl);
                                settings.sync();
                                // this is a folder path, the ManualSettings class chooses a filename to put there
                                ManageSettings.saveSettingsFile(saveDialog.fileUrl);
                            }
                            onRejected: {
                                console.log("Canceled")
                            }
                        }
                    }

                    Rectangle {
                        width: parent.width
                        height: rowHeight
                        color: (Positioner.index % 2 == 0) ? "#8cbfd7f3" : "#00000000"
                        visible: false

                        Text {
                            text: qsTr("Reset all settings")
                            font.weight: Font.Bold
                            font.pixelSize: 13
                            anchors.leftMargin: 8
                            verticalAlignment: Text.AlignVCenter
                            anchors.verticalCenter: parent.verticalCenter
                            width: 224
                            height: elementHeight
                            anchors.left: parent.left
                        }

                        Button {
                            id: resetButton
                            width: 128
                            height: elementHeight
                            anchors.rightMargin: Qt.inputMethod.visible ? 96 : 36

                            anchors.right: parent.right
                            anchors.verticalCenter: parent.verticalCenter
                            text: qsTr("Reset")
                            Material.accent: Material.Red
                            highlighted: true

                            ToolTip.delay: 250
                            ToolTip.timeout: 5000
                            ToolTip.visible: pressed
                            ToolTip.text: qsTr("Settings reset")

                            onClicked: {
                                //settings.clear()
                            }
                        }
                    }
                }
            }
        }

        /*Item {
              id: joystickTab
              width: parent.width
              height: parent.height
          }*/
    }
}<|MERGE_RESOLUTION|>--- conflicted
+++ resolved
@@ -1,11 +1,6 @@
 import QtQuick 2.12
 import QtQuick.Controls 2.12
 import QtQuick.Layouts 1.12
-<<<<<<< HEAD
-=======
-import QtQuick.Controls.Material 2.12
-
->>>>>>> fd1289cf
 import QtQuick.Dialogs 1.0
 
 import Qt.labs.settings 1.0
